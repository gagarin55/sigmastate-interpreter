package special

import java.math.BigInteger

import org.bouncycastle.math.ec.ECPoint
import scalan.RType

import scala.reflect.{classTag, ClassTag}

package sigma {

  case class WrapperType[Wrapper](cWrapper: ClassTag[Wrapper]) extends RType[Wrapper] {
    override def classTag: ClassTag[Wrapper] = cWrapper
<<<<<<< HEAD
=======
    override def toString: String = cWrapper.toString
>>>>>>> 6efa97c3
    override def name: String = cWrapper.runtimeClass.getSimpleName
  }

}

package object sigma {
  def wrapperType[W: ClassTag]: RType[W] = WrapperType(classTag[W])

  // TODO make these types into GeneralType (same as Header and PreHeader)
  implicit val BigIntRType: RType[BigInt] = wrapperType[BigInt]
  implicit val GroupElementRType: RType[GroupElement] = wrapperType[GroupElement]
  implicit val SigmaPropRType: RType[SigmaProp] = wrapperType[SigmaProp]
  implicit val BoxRType: RType[Box] = wrapperType[Box]
  implicit val AvlTreeRType: RType[AvlTree] = wrapperType[AvlTree]
  implicit val ContextRType: RType[Context] = wrapperType[Context]

  // these are not wrapper types since they are used directly in ErgoTree values (e.g. Constants)
  // and no conversion is necessary
  implicit val HeaderRType: RType[Header]   = RType.fromClassTag(classTag[Header])
  implicit val PreHeaderRType: RType[PreHeader] = RType.fromClassTag(classTag[PreHeader])

  implicit val AnyValueRType: RType[AnyValue] = RType.fromClassTag(classTag[AnyValue])
  implicit val CostModelRType: RType[CostModel] = RType.fromClassTag(classTag[CostModel])


  implicit val SigmaContractRType: RType[SigmaContract] = RType.fromClassTag(classTag[SigmaContract])
  implicit val SigmaDslBuilderRType: RType[SigmaDslBuilder] = RType.fromClassTag(classTag[SigmaDslBuilder])

  implicit val BigIntegerRType: RType[BigInteger] = RType.fromClassTag(classTag[BigInteger])
  implicit val ECPointRType: RType[ECPoint] = RType.fromClassTag(classTag[ECPoint])
}<|MERGE_RESOLUTION|>--- conflicted
+++ resolved
@@ -11,10 +11,7 @@
 
   case class WrapperType[Wrapper](cWrapper: ClassTag[Wrapper]) extends RType[Wrapper] {
     override def classTag: ClassTag[Wrapper] = cWrapper
-<<<<<<< HEAD
-=======
     override def toString: String = cWrapper.toString
->>>>>>> 6efa97c3
     override def name: String = cWrapper.runtimeClass.getSimpleName
   }
 
