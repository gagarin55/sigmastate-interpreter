package special.sigma {
  import scalan.OverloadHack.Overloaded1   // manual fix
  import scalan._

  trait SigmaDsl extends Base { self: SigmaLibrary =>
    import AnyValue._;
    import AvlTree._;
    import BigInt._;
    import Box._;
    import Coll._;
    import CollBuilder._;
    import Context._;
    import CostModel._;
    import CostedBuilder._;
    import CostedColl._;
    import CostedOption._;
    import GroupElement._;
    import Header._;
    import MonoidBuilder._;
    import Preheader._;
    import SigmaContract._;
    import SigmaDslBuilder._;
    import SigmaProp._;
    import WBigInteger._;
    import WOption._;
    @Liftable trait CostModel extends Def[CostModel] {
      def AccessBox: Rep[Int];
      def AccessAvlTree: Rep[Int];
      def GetVar: Rep[Int];
      def DeserializeVar: Rep[Int];
      def GetRegister: Rep[Int];
      def DeserializeRegister: Rep[Int];
      def SelectField: Rep[Int];
      def CollectionConst: Rep[Int];
      def AccessKiloByteOfData: Rep[Int];
      @Reified(value = "T") def dataSize[T](x: Rep[T])(implicit cT: Elem[T]): Rep[Long];
      def PubKeySize: Rep[Long] = toRep(32L.asInstanceOf[Long])
    };
    @Liftable trait BigInt extends Def[BigInt] {
      def toByte: Rep[Byte];
      def toShort: Rep[Short];
      def toInt: Rep[Int];
      def toLong: Rep[Long];
      def toBytes: Rep[Coll[Byte]];
      def toBits: Rep[Coll[Boolean]];
      def toAbs: Rep[BigInt];
      def compareTo(that: Rep[BigInt]): Rep[Int];
      def modQ: Rep[BigInt];
      def plusModQ(other: Rep[BigInt]): Rep[BigInt];
      def minusModQ(other: Rep[BigInt]): Rep[BigInt];
      def multModQ(other: Rep[BigInt]): Rep[BigInt];
      def inverseModQ: Rep[BigInt];
      def signum: Rep[Int];
      def add(that: Rep[BigInt]): Rep[BigInt];
      def subtract(that: Rep[BigInt]): Rep[BigInt];
      def multiply(that: Rep[BigInt]): Rep[BigInt];
      def divide(that: Rep[BigInt]): Rep[BigInt];
      def mod(m: Rep[BigInt]): Rep[BigInt];
      def remainder(that: Rep[BigInt]): Rep[BigInt];
      def min(that: Rep[BigInt]): Rep[BigInt];
      def max(that: Rep[BigInt]): Rep[BigInt];
      def negate: Rep[BigInt]
    };
    @Liftable trait GroupElement extends Def[GroupElement] {
      def isInfinity: Rep[Boolean];
      def multiply(k: Rep[BigInt]): Rep[GroupElement];
      def add(that: Rep[GroupElement]): Rep[GroupElement];
      def negate: Rep[GroupElement];
      def getEncoded(compressed: Rep[Boolean]): Rep[Coll[Byte]]
    };
    @Liftable trait SigmaProp extends Def[SigmaProp] {
      def isValid: Rep[Boolean];
      def propBytes: Rep[Coll[Byte]];
      @OverloadId(value = "and_sigma") def &&(other: Rep[SigmaProp]): Rep[SigmaProp];
      // manual fix
      @OverloadId(value = "and_bool") def &&(other: Rep[Boolean])(implicit o: Overloaded1): Rep[SigmaProp];
      @OverloadId(value = "or_sigma") def ||(other: Rep[SigmaProp]): Rep[SigmaProp];
      // manual fix
      @OverloadId(value = "or_bool") def ||(other: Rep[Boolean])(implicit o: Overloaded1): Rep[SigmaProp];
    };
    @Liftable trait AnyValue extends Def[AnyValue] {
      def dataSize: Rep[Long]
    };
    @Liftable trait Box extends Def[Box] {
      def id: Rep[Coll[Byte]];
      def value: Rep[Long];
      def propositionBytes: Rep[Coll[Byte]];
      def bytes: Rep[Coll[Byte]];
      def bytesWithoutRef: Rep[Coll[Byte]];
      def cost: Rep[Int];
      def dataSize: Rep[Long];
      def registers: Rep[Coll[AnyValue]];
      def getReg[T](i: Rep[Int])(implicit cT: Elem[T]): Rep[WOption[T]];
      def R0[T](implicit cT: Elem[T]): Rep[WOption[T]] = this.getReg[T](toRep(0.asInstanceOf[Int]));
      def R1[T](implicit cT: Elem[T]): Rep[WOption[T]] = this.getReg[T](toRep(1.asInstanceOf[Int]));
      def R2[T](implicit cT: Elem[T]): Rep[WOption[T]] = this.getReg[T](toRep(2.asInstanceOf[Int]));
      def R3[T](implicit cT: Elem[T]): Rep[WOption[T]] = this.getReg[T](toRep(3.asInstanceOf[Int]));
      def R4[T](implicit cT: Elem[T]): Rep[WOption[T]] = this.getReg[T](toRep(4.asInstanceOf[Int]));
      def R5[T](implicit cT: Elem[T]): Rep[WOption[T]] = this.getReg[T](toRep(5.asInstanceOf[Int]));
      def R6[T](implicit cT: Elem[T]): Rep[WOption[T]] = this.getReg[T](toRep(6.asInstanceOf[Int]));
      def R7[T](implicit cT: Elem[T]): Rep[WOption[T]] = this.getReg[T](toRep(7.asInstanceOf[Int]));
      def R8[T](implicit cT: Elem[T]): Rep[WOption[T]] = this.getReg[T](toRep(8.asInstanceOf[Int]));
      def R9[T](implicit cT: Elem[T]): Rep[WOption[T]] = this.getReg[T](toRep(9.asInstanceOf[Int]));
      def tokens: Rep[Coll[scala.Tuple2[Coll[Byte], Long]]];
      def creationInfo: Rep[scala.Tuple2[Int, Coll[Byte]]];
      def executeFromRegister[T](regId: Rep[Byte])(implicit cT: Elem[T]): Rep[T]
    };
    @Liftable trait AvlTree extends Def[AvlTree] {
      def startingDigest: Rep[Coll[Byte]];
      def keyLength: Rep[Int];
      def valueLengthOpt: Rep[WOption[Int]];
      def maxNumOperations: Rep[WOption[Int]];
      def maxDeletes: Rep[WOption[Int]];
      def cost: Rep[Int];
      def dataSize: Rep[Long];
      def digest: Rep[Coll[Byte]]
    };
    trait Header extends Def[Header] {
      def version: Rep[Byte];
      def parentId: Rep[Coll[Byte]];
      def ADProofsRoot: Rep[Coll[Byte]];
      def stateRoot: Rep[Coll[Byte]];
      def transactionsRoot: Rep[Coll[Byte]];
      def timestamp: Rep[Long];
      def nBits: Rep[Long];
      def height: Rep[Int];
      def extensionRoot: Rep[Coll[Byte]];
      def minerPk: Rep[GroupElement];
      def powOnetimePk: Rep[GroupElement];
      def powNonce: Rep[Coll[Byte]];
      def powDistance: Rep[BigInt]
    };
    trait Preheader extends Def[Preheader] {
      def version: Rep[Byte];
      def parentId: Rep[Coll[Byte]];
      def timestamp: Rep[Long];
      def nBits: Rep[Long];
      def height: Rep[Int];
      def minerPk: Rep[GroupElement]
    };
    @Liftable trait Context extends Def[Context] {
      def builder: Rep[SigmaDslBuilder];
      def OUTPUTS: Rep[Coll[Box]];
      def INPUTS: Rep[Coll[Box]];
      def HEIGHT: Rep[Int];
      def SELF: Rep[Box];
      def selfBoxIndex: Rep[Int];
      def LastBlockUtxoRootHash: Rep[AvlTree];
      def headers: Rep[Coll[Header]];
      def preheader: Rep[Preheader];
      def MinerPubKey: Rep[Coll[Byte]];
      def getVar[T](id: Rep[Byte])(implicit cT: Elem[T]): Rep[WOption[T]];
      def getConstant[T](id: Rep[Byte])(implicit cT: Elem[T]): Rep[T];
      def cost: Rep[Int];
      def dataSize: Rep[Long]
    };
    @Liftable trait SigmaContract extends Def[SigmaContract] {
      def builder: Rep[SigmaDslBuilder];
      @NeverInline @Reified(value = "T") def Collection[T](items: Rep[T]*)(implicit cT: Elem[T]): Rep[Coll[T]] = delayInvoke;
      def verifyZK(cond: Rep[Thunk[SigmaProp]]): Rep[Boolean] = this.builder.verifyZK(cond);
      def atLeast(bound: Rep[Int], props: Rep[Coll[SigmaProp]]): Rep[SigmaProp] = this.builder.atLeast(bound, props);
      def allOf(conditions: Rep[Coll[Boolean]]): Rep[Boolean] = this.builder.allOf(conditions);
      def allZK(conditions: Rep[Coll[SigmaProp]]): Rep[SigmaProp] = this.builder.allZK(conditions);
      def anyOf(conditions: Rep[Coll[Boolean]]): Rep[Boolean] = this.builder.anyOf(conditions);
      def anyZK(conditions: Rep[Coll[SigmaProp]]): Rep[SigmaProp] = this.builder.anyZK(conditions);
      def PubKey(base64String: Rep[String]): Rep[SigmaProp] = this.builder.PubKey(base64String);
      def sigmaProp(b: Rep[Boolean]): Rep[SigmaProp] = this.builder.sigmaProp(b);
      def blake2b256(bytes: Rep[Coll[Byte]]): Rep[Coll[Byte]] = this.builder.blake2b256(bytes);
      def sha256(bytes: Rep[Coll[Byte]]): Rep[Coll[Byte]] = this.builder.sha256(bytes);
      def byteArrayToBigInt(bytes: Rep[Coll[Byte]]): Rep[BigInt] = this.builder.byteArrayToBigInt(bytes);
      def longToByteArray(l: Rep[Long]): Rep[Coll[Byte]] = this.builder.longToByteArray(l);
      def proveDlog(g: Rep[GroupElement]): Rep[SigmaProp] = this.builder.proveDlog(g);
      def proveDHTuple(g: Rep[GroupElement], h: Rep[GroupElement], u: Rep[GroupElement], v: Rep[GroupElement]): Rep[SigmaProp] = this.builder.proveDHTuple(g, h, u, v);
      def isMember(tree: Rep[AvlTree], key: Rep[Coll[Byte]], proof: Rep[Coll[Byte]]): Rep[Boolean] = this.builder.isMember(tree, key, proof);
      def treeLookup(tree: Rep[AvlTree], key: Rep[Coll[Byte]], proof: Rep[Coll[Byte]]): Rep[WOption[Coll[Byte]]] = this.builder.treeLookup(tree, key, proof);
      def treeModifications(tree: Rep[AvlTree], operations: Rep[Coll[Byte]], proof: Rep[Coll[Byte]]): Rep[WOption[Coll[Byte]]] = this.builder.treeModifications(tree, operations, proof);
<<<<<<< HEAD
      def treeRemovals(tree: Rep[AvlTree], operations: Rep[Coll[Coll[Byte]]], proof: Rep[Coll[Byte]]): Rep[WOption[Coll[Byte]]] = this.builder.treeRemovals(tree, operations, proof);
      def groupGenerator: Rep[WECPoint] = this.builder.groupGenerator;
      def exponentiate(base: Rep[WECPoint], exponent: Rep[WBigInteger]): Rep[WECPoint] = this.builder.exponentiate(base, exponent);
=======
      def groupGenerator: Rep[GroupElement] = this.builder.groupGenerator;
>>>>>>> bed6bf37
      @clause def canOpen(ctx: Rep[Context]): Rep[Boolean];
      def asFunction: Rep[scala.Function1[Context, Boolean]] = fun(((ctx: Rep[Context]) => this.canOpen(ctx)))
    };
    @Liftable trait SigmaDslBuilder extends Def[SigmaDslBuilder] {
      def Colls: Rep[CollBuilder];
      def Monoids: Rep[MonoidBuilder];
      def Costing: Rep[CostedBuilder];
      def CostModel: Rep[CostModel];
      def costBoxes(bs: Rep[Coll[Box]]): Rep[CostedColl[Box]];
      def costColWithConstSizedItem[T](xs: Rep[Coll[T]], len: Rep[Int], itemSize: Rep[Long]): Rep[CostedColl[T]];
      def costOption[T](opt: Rep[WOption[T]], opCost: Rep[Int]): Rep[CostedOption[T]];
      def verifyZK(cond: Rep[Thunk[SigmaProp]]): Rep[Boolean];
      def atLeast(bound: Rep[Int], props: Rep[Coll[SigmaProp]]): Rep[SigmaProp];
      def allOf(conditions: Rep[Coll[Boolean]]): Rep[Boolean];
      def allZK(conditions: Rep[Coll[SigmaProp]]): Rep[SigmaProp];
      def anyOf(conditions: Rep[Coll[Boolean]]): Rep[Boolean];
      def anyZK(conditions: Rep[Coll[SigmaProp]]): Rep[SigmaProp];
      def PubKey(base64String: Rep[String]): Rep[SigmaProp];
      def sigmaProp(b: Rep[Boolean]): Rep[SigmaProp];
      def blake2b256(bytes: Rep[Coll[Byte]]): Rep[Coll[Byte]];
      def sha256(bytes: Rep[Coll[Byte]]): Rep[Coll[Byte]];
      def byteArrayToBigInt(bytes: Rep[Coll[Byte]]): Rep[BigInt];
      def longToByteArray(l: Rep[Long]): Rep[Coll[Byte]];
      def proveDlog(g: Rep[GroupElement]): Rep[SigmaProp];
      def proveDHTuple(g: Rep[GroupElement], h: Rep[GroupElement], u: Rep[GroupElement], v: Rep[GroupElement]): Rep[SigmaProp];
      def isMember(tree: Rep[AvlTree], key: Rep[Coll[Byte]], proof: Rep[Coll[Byte]]): Rep[Boolean];
      def treeLookup(tree: Rep[AvlTree], key: Rep[Coll[Byte]], proof: Rep[Coll[Byte]]): Rep[WOption[Coll[Byte]]];
      def treeModifications(tree: Rep[AvlTree], operations: Rep[Coll[Byte]], proof: Rep[Coll[Byte]]): Rep[WOption[Coll[Byte]]];
<<<<<<< HEAD
      def treeInserts(tree: Rep[AvlTree], operations: Rep[Coll[(Coll[Byte], Coll[Byte])]], proof: Rep[Coll[Byte]]): Rep[WOption[Coll[Byte]]];
      def treeRemovals(tree: Rep[AvlTree], operations: Rep[Coll[Coll[Byte]]], proof: Rep[Coll[Byte]]): Rep[WOption[Coll[Byte]]];
      def groupGenerator: Rep[WECPoint];
      def exponentiate(base: Rep[WECPoint], exponent: Rep[WBigInteger]): Rep[WECPoint];
=======
      def groupGenerator: Rep[GroupElement];
>>>>>>> bed6bf37
      @Reified(value = "T") def substConstants[T](scriptBytes: Rep[Coll[Byte]], positions: Rep[Coll[Int]], newValues: Rep[Coll[T]])(implicit cT: Elem[T]): Rep[Coll[Byte]];
      def decodePoint(encoded: Rep[Coll[Byte]]): Rep[GroupElement];
      def BigInt(n: Rep[WBigInteger]): Rep[BigInt];
      def toBigInteger(n: Rep[BigInt]): Rep[WBigInteger]
    };
    trait CostModelCompanion;
    trait BigIntCompanion;
    trait GroupElementCompanion;
    trait SigmaPropCompanion;
    trait AnyValueCompanion;
    trait BoxCompanion;
    trait AvlTreeCompanion;
    trait HeaderCompanion;
    trait PreheaderCompanion;
    trait ContextCompanion;
    trait SigmaContractCompanion;
    trait SigmaDslBuilderCompanion
  }
}<|MERGE_RESOLUTION|>--- conflicted
+++ resolved
@@ -174,13 +174,8 @@
       def isMember(tree: Rep[AvlTree], key: Rep[Coll[Byte]], proof: Rep[Coll[Byte]]): Rep[Boolean] = this.builder.isMember(tree, key, proof);
       def treeLookup(tree: Rep[AvlTree], key: Rep[Coll[Byte]], proof: Rep[Coll[Byte]]): Rep[WOption[Coll[Byte]]] = this.builder.treeLookup(tree, key, proof);
       def treeModifications(tree: Rep[AvlTree], operations: Rep[Coll[Byte]], proof: Rep[Coll[Byte]]): Rep[WOption[Coll[Byte]]] = this.builder.treeModifications(tree, operations, proof);
-<<<<<<< HEAD
+      def groupGenerator: Rep[GroupElement] = this.builder.groupGenerator;
       def treeRemovals(tree: Rep[AvlTree], operations: Rep[Coll[Coll[Byte]]], proof: Rep[Coll[Byte]]): Rep[WOption[Coll[Byte]]] = this.builder.treeRemovals(tree, operations, proof);
-      def groupGenerator: Rep[WECPoint] = this.builder.groupGenerator;
-      def exponentiate(base: Rep[WECPoint], exponent: Rep[WBigInteger]): Rep[WECPoint] = this.builder.exponentiate(base, exponent);
-=======
-      def groupGenerator: Rep[GroupElement] = this.builder.groupGenerator;
->>>>>>> bed6bf37
       @clause def canOpen(ctx: Rep[Context]): Rep[Boolean];
       def asFunction: Rep[scala.Function1[Context, Boolean]] = fun(((ctx: Rep[Context]) => this.canOpen(ctx)))
     };
@@ -209,14 +204,9 @@
       def isMember(tree: Rep[AvlTree], key: Rep[Coll[Byte]], proof: Rep[Coll[Byte]]): Rep[Boolean];
       def treeLookup(tree: Rep[AvlTree], key: Rep[Coll[Byte]], proof: Rep[Coll[Byte]]): Rep[WOption[Coll[Byte]]];
       def treeModifications(tree: Rep[AvlTree], operations: Rep[Coll[Byte]], proof: Rep[Coll[Byte]]): Rep[WOption[Coll[Byte]]];
-<<<<<<< HEAD
+      def groupGenerator: Rep[GroupElement];
       def treeInserts(tree: Rep[AvlTree], operations: Rep[Coll[(Coll[Byte], Coll[Byte])]], proof: Rep[Coll[Byte]]): Rep[WOption[Coll[Byte]]];
       def treeRemovals(tree: Rep[AvlTree], operations: Rep[Coll[Coll[Byte]]], proof: Rep[Coll[Byte]]): Rep[WOption[Coll[Byte]]];
-      def groupGenerator: Rep[WECPoint];
-      def exponentiate(base: Rep[WECPoint], exponent: Rep[WBigInteger]): Rep[WECPoint];
-=======
-      def groupGenerator: Rep[GroupElement];
->>>>>>> bed6bf37
       @Reified(value = "T") def substConstants[T](scriptBytes: Rep[Coll[Byte]], positions: Rep[Coll[Int]], newValues: Rep[Coll[T]])(implicit cT: Elem[T]): Rep[Coll[Byte]];
       def decodePoint(encoded: Rep[Coll[Byte]]): Rep[GroupElement];
       def BigInt(n: Rep[WBigInteger]): Rep[BigInt];
