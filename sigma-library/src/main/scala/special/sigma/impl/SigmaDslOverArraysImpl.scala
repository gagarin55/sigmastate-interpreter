package special.sigma

import scalan._
import scala.reflect.runtime.universe._
import scala.reflect._

package impl {
// Abs -----------------------------------
trait SigmaDslOverArraysDefs extends scalan.Scalan with SigmaDslOverArrays {
  self: SigmaLibrary =>
import IsoUR._
import Converter._
import AvlTree._
import BigInt._
import Box._
import CCostedBuilder._
import Coll._
import CollBuilder._
import CollOverArrayBuilder._
import CostModel._
import Costed._
import CostedBuilder._
import CostedColl._
import CostedOption._
import GroupElement._
import MonoidBuilder._
import MonoidBuilderInst._
import SigmaDslBuilder._
import SigmaProp._
import TestSigmaDslBuilder._
import WBigInteger._
import WECPoint._
import WOption._
import WSpecialPredef._
import TestAvlTree._

object TestAvlTree extends EntityObject("TestAvlTree") {
  case class TestAvlTreeCtor
      (override val startingDigest: Rep[Coll[Byte]], override val keyLength: Rep[Int], override val valueLengthOpt: Rep[WOption[Int]], override val maxNumOperations: Rep[WOption[Int]], override val maxDeletes: Rep[WOption[Int]])
    extends TestAvlTree(startingDigest, keyLength, valueLengthOpt, maxNumOperations, maxDeletes) with Def[TestAvlTree] {
    lazy val selfType = element[TestAvlTree]
    override def transform(t: Transformer) = TestAvlTreeCtor(t(startingDigest), t(keyLength), t(valueLengthOpt), t(maxNumOperations), t(maxDeletes))
    private val thisClass = classOf[AvlTree]

    override def dataSize: Rep[Long] = {
      asRep[Long](mkMethodCall(self,
        thisClass.getMethod("dataSize"),
        List(),
        true, false, element[Long]))
    }

    override def cost: Rep[Int] = {
      asRep[Int](mkMethodCall(self,
        thisClass.getMethod("cost"),
        List(),
        true, false, element[Int]))
    }

    override def digest: Rep[Coll[Byte]] = {
      asRep[Coll[Byte]](mkMethodCall(self,
        thisClass.getMethod("digest"),
        List(),
        true, false, element[Coll[Byte]]))
    }
  }
  // elem for concrete class
  class TestAvlTreeElem(val iso: Iso[TestAvlTreeData, TestAvlTree])
    extends AvlTreeElem[TestAvlTree]
    with ConcreteElem[TestAvlTreeData, TestAvlTree] {
    override lazy val parent: Option[Elem[_]] = Some(avlTreeElement)
    override def buildTypeArgs = super.buildTypeArgs ++ TypeArgs()
    override def convertAvlTree(x: Rep[AvlTree]) = RTestAvlTree(x.startingDigest, x.keyLength, x.valueLengthOpt, x.maxNumOperations, x.maxDeletes)
    override def getDefaultRep = RTestAvlTree(element[Coll[Byte]].defaultRepValue, 0, element[WOption[Int]].defaultRepValue, element[WOption[Int]].defaultRepValue, element[WOption[Int]].defaultRepValue)
    override lazy val tag = {
      weakTypeTag[TestAvlTree]
    }
  }

  // state representation type
  type TestAvlTreeData = (Coll[Byte], (Int, (WOption[Int], (WOption[Int], WOption[Int]))))

  // 3) Iso for concrete class
  class TestAvlTreeIso
    extends EntityIso[TestAvlTreeData, TestAvlTree] with Def[TestAvlTreeIso] {
    override def transform(t: Transformer) = new TestAvlTreeIso()
    private lazy val _safeFrom = fun { p: Rep[TestAvlTree] => (p.startingDigest, p.keyLength, p.valueLengthOpt, p.maxNumOperations, p.maxDeletes) }
    override def from(p: Rep[TestAvlTree]) =
      tryConvert[TestAvlTree, (Coll[Byte], (Int, (WOption[Int], (WOption[Int], WOption[Int]))))](eTo, eFrom, p, _safeFrom)
    override def to(p: Rep[(Coll[Byte], (Int, (WOption[Int], (WOption[Int], WOption[Int]))))]) = {
      val Pair(startingDigest, Pair(keyLength, Pair(valueLengthOpt, Pair(maxNumOperations, maxDeletes)))) = p
      RTestAvlTree(startingDigest, keyLength, valueLengthOpt, maxNumOperations, maxDeletes)
    }
    lazy val eFrom = pairElement(element[Coll[Byte]], pairElement(element[Int], pairElement(element[WOption[Int]], pairElement(element[WOption[Int]], element[WOption[Int]]))))
    lazy val eTo = new TestAvlTreeElem(self)
    lazy val selfType = new TestAvlTreeIsoElem
    def productArity = 0
    def productElement(n: Int) = ???
  }
  case class TestAvlTreeIsoElem() extends Elem[TestAvlTreeIso] {
    def getDefaultRep = reifyObject(new TestAvlTreeIso())
    lazy val tag = {
      weakTypeTag[TestAvlTreeIso]
    }
    override def buildTypeArgs = super.buildTypeArgs ++ TypeArgs()
  }
  // 4) constructor and deconstructor
  class TestAvlTreeCompanionCtor extends CompanionDef[TestAvlTreeCompanionCtor] with TestAvlTreeCompanion {
    def selfType = TestAvlTreeCompanionElem
    override def toString = "TestAvlTreeCompanion"
    @scalan.OverloadId("fromData")
    def apply(p: Rep[TestAvlTreeData]): Rep[TestAvlTree] = {
      isoTestAvlTree.to(p)
    }

    @scalan.OverloadId("fromFields")
    def apply(startingDigest: Rep[Coll[Byte]], keyLength: Rep[Int], valueLengthOpt: Rep[WOption[Int]], maxNumOperations: Rep[WOption[Int]], maxDeletes: Rep[WOption[Int]]): Rep[TestAvlTree] =
      mkTestAvlTree(startingDigest, keyLength, valueLengthOpt, maxNumOperations, maxDeletes)

    def unapply(p: Rep[AvlTree]) = unmkTestAvlTree(p)
  }
  lazy val TestAvlTreeRep: Rep[TestAvlTreeCompanionCtor] = new TestAvlTreeCompanionCtor
  lazy val RTestAvlTree: TestAvlTreeCompanionCtor = proxyTestAvlTreeCompanion(TestAvlTreeRep)
  implicit def proxyTestAvlTreeCompanion(p: Rep[TestAvlTreeCompanionCtor]): TestAvlTreeCompanionCtor = {
    if (p.rhs.isInstanceOf[TestAvlTreeCompanionCtor])
      p.rhs.asInstanceOf[TestAvlTreeCompanionCtor]
    else
      proxyOps[TestAvlTreeCompanionCtor](p)
  }

  implicit case object TestAvlTreeCompanionElem extends CompanionElem[TestAvlTreeCompanionCtor] {
    lazy val tag = weakTypeTag[TestAvlTreeCompanionCtor]
    protected def getDefaultRep = TestAvlTreeRep
  }

  implicit def proxyTestAvlTree(p: Rep[TestAvlTree]): TestAvlTree =
    proxyOps[TestAvlTree](p)

  implicit class ExtendedTestAvlTree(p: Rep[TestAvlTree]) {
    def toData: Rep[TestAvlTreeData] = {
      isoTestAvlTree.from(p)
    }
  }

  // 5) implicit resolution of Iso
  implicit def isoTestAvlTree: Iso[TestAvlTreeData, TestAvlTree] =
    reifyObject(new TestAvlTreeIso())

  def mkTestAvlTree
    (startingDigest: Rep[Coll[Byte]], keyLength: Rep[Int], valueLengthOpt: Rep[WOption[Int]], maxNumOperations: Rep[WOption[Int]], maxDeletes: Rep[WOption[Int]]): Rep[TestAvlTree] = {
    new TestAvlTreeCtor(startingDigest, keyLength, valueLengthOpt, maxNumOperations, maxDeletes)
  }
  def unmkTestAvlTree(p: Rep[AvlTree]) = p.elem.asInstanceOf[Elem[_]] match {
    case _: TestAvlTreeElem @unchecked =>
      Some((asRep[TestAvlTree](p).startingDigest, asRep[TestAvlTree](p).keyLength, asRep[TestAvlTree](p).valueLengthOpt, asRep[TestAvlTree](p).maxNumOperations, asRep[TestAvlTree](p).maxDeletes))
    case _ =>
      None
  }

    object TestAvlTreeMethods {
    object builder {
      def unapply(d: Def[_]): Nullable[Rep[TestAvlTree]] = d match {
        case MethodCall(receiver, method, _, _) if receiver.elem.isInstanceOf[TestAvlTreeElem] && method.getName == "builder" =>
          val res = receiver
          Nullable(res).asInstanceOf[Nullable[Rep[TestAvlTree]]]
        case _ => Nullable.None
      }
      def unapply(exp: Sym): Nullable[Rep[TestAvlTree]] = exp match {
        case Def(d) => unapply(d)
        case _ => Nullable.None
      }
    }

    object dataSize {
      def unapply(d: Def[_]): Nullable[Rep[TestAvlTree]] = d match {
        case MethodCall(receiver, method, _, _) if receiver.elem.isInstanceOf[TestAvlTreeElem] && method.getName == "dataSize" =>
          val res = receiver
          Nullable(res).asInstanceOf[Nullable[Rep[TestAvlTree]]]
        case _ => Nullable.None
      }
      def unapply(exp: Sym): Nullable[Rep[TestAvlTree]] = exp match {
        case Def(d) => unapply(d)
        case _ => Nullable.None
      }
    }

    object cost {
      def unapply(d: Def[_]): Nullable[Rep[TestAvlTree]] = d match {
        case MethodCall(receiver, method, _, _) if receiver.elem.isInstanceOf[TestAvlTreeElem] && method.getName == "cost" =>
          val res = receiver
          Nullable(res).asInstanceOf[Nullable[Rep[TestAvlTree]]]
        case _ => Nullable.None
      }
      def unapply(exp: Sym): Nullable[Rep[TestAvlTree]] = exp match {
        case Def(d) => unapply(d)
        case _ => Nullable.None
      }
    }

    object digest {
      def unapply(d: Def[_]): Nullable[Rep[TestAvlTree]] = d match {
        case MethodCall(receiver, method, _, _) if receiver.elem.isInstanceOf[TestAvlTreeElem] && method.getName == "digest" =>
          val res = receiver
          Nullable(res).asInstanceOf[Nullable[Rep[TestAvlTree]]]
        case _ => Nullable.None
      }
      def unapply(exp: Sym): Nullable[Rep[TestAvlTree]] = exp match {
        case Def(d) => unapply(d)
        case _ => Nullable.None
      }
    }
  }

  object TestAvlTreeCompanionMethods {
  }
} // of object TestAvlTree
  registerEntityObject("TestAvlTree", TestAvlTree)

object TestSigmaDslBuilder extends EntityObject("TestSigmaDslBuilder") {
  case class TestSigmaDslBuilderCtor
      ()
    extends TestSigmaDslBuilder() with Def[TestSigmaDslBuilder] {
    lazy val selfType = element[TestSigmaDslBuilder]
    override def transform(t: Transformer) = TestSigmaDslBuilderCtor()
    private val thisClass = classOf[SigmaDslBuilder]

    override def CostModel: Rep[CostModel] = {
      asRep[CostModel](mkMethodCall(self,
        thisClass.getMethod("CostModel"),
        List(),
        true, false, element[CostModel]))
    }

    override def verifyZK(proof: Rep[Thunk[SigmaProp]]): Rep[Boolean] = {
      asRep[Boolean](mkMethodCall(self,
        thisClass.getMethod("verifyZK", classOf[Sym]),
        List(proof),
        true, false, element[Boolean]))
    }

    override def atLeast(bound: Rep[Int], props: Rep[Coll[SigmaProp]]): Rep[SigmaProp] = {
      asRep[SigmaProp](mkMethodCall(self,
        thisClass.getMethod("atLeast", classOf[Sym], classOf[Sym]),
        List(bound, props),
        true, false, element[SigmaProp]))
    }

    override def allOf(conditions: Rep[Coll[Boolean]]): Rep[Boolean] = {
      asRep[Boolean](mkMethodCall(self,
        thisClass.getMethod("allOf", classOf[Sym]),
        List(conditions),
        true, false, element[Boolean]))
    }

    override def anyOf(conditions: Rep[Coll[Boolean]]): Rep[Boolean] = {
      asRep[Boolean](mkMethodCall(self,
        thisClass.getMethod("anyOf", classOf[Sym]),
        List(conditions),
        true, false, element[Boolean]))
    }

    override def allZK(props: Rep[Coll[SigmaProp]]): Rep[SigmaProp] = {
      asRep[SigmaProp](mkMethodCall(self,
        thisClass.getMethod("allZK", classOf[Sym]),
        List(props),
        true, false, element[SigmaProp]))
    }

    override def anyZK(props: Rep[Coll[SigmaProp]]): Rep[SigmaProp] = {
      asRep[SigmaProp](mkMethodCall(self,
        thisClass.getMethod("anyZK", classOf[Sym]),
        List(props),
        true, false, element[SigmaProp]))
    }

    override def sigmaProp(b: Rep[Boolean]): Rep[SigmaProp] = {
      asRep[SigmaProp](mkMethodCall(self,
        thisClass.getMethod("sigmaProp", classOf[Sym]),
        List(b),
        true, false, element[SigmaProp]))
    }

    override def blake2b256(bytes: Rep[Coll[Byte]]): Rep[Coll[Byte]] = {
      asRep[Coll[Byte]](mkMethodCall(self,
        thisClass.getMethod("blake2b256", classOf[Sym]),
        List(bytes),
        true, false, element[Coll[Byte]]))
    }

    override def sha256(bytes: Rep[Coll[Byte]]): Rep[Coll[Byte]] = {
      asRep[Coll[Byte]](mkMethodCall(self,
        thisClass.getMethod("sha256", classOf[Sym]),
        List(bytes),
        true, false, element[Coll[Byte]]))
    }

    override def PubKey(base64String: Rep[String]): Rep[SigmaProp] = {
      asRep[SigmaProp](mkMethodCall(self,
        thisClass.getMethod("PubKey", classOf[Sym]),
        List(base64String),
        true, false, element[SigmaProp]))
    }

    override def byteArrayToBigInt(bytes: Rep[Coll[Byte]]): Rep[BigInt] = {
      asRep[BigInt](mkMethodCall(self,
        thisClass.getMethod("byteArrayToBigInt", classOf[Sym]),
        List(bytes),
        true, false, element[BigInt]))
    }

    override def longToByteArray(l: Rep[Long]): Rep[Coll[Byte]] = {
      asRep[Coll[Byte]](mkMethodCall(self,
        thisClass.getMethod("longToByteArray", classOf[Sym]),
        List(l),
        true, false, element[Coll[Byte]]))
    }

    override def proveDlog(g: Rep[GroupElement]): Rep[SigmaProp] = {
      asRep[SigmaProp](mkMethodCall(self,
        thisClass.getMethod("proveDlog", classOf[Sym]),
        List(g),
        true, false, element[SigmaProp]))
    }

    override def proveDHTuple(g: Rep[GroupElement], h: Rep[GroupElement], u: Rep[GroupElement], v: Rep[GroupElement]): Rep[SigmaProp] = {
      asRep[SigmaProp](mkMethodCall(self,
        thisClass.getMethod("proveDHTuple", classOf[Sym], classOf[Sym], classOf[Sym], classOf[Sym]),
        List(g, h, u, v),
        true, false, element[SigmaProp]))
    }

    override def isMember(tree: Rep[AvlTree], key: Rep[Coll[Byte]], proof: Rep[Coll[Byte]]): Rep[Boolean] = {
      asRep[Boolean](mkMethodCall(self,
        thisClass.getMethod("isMember", classOf[Sym], classOf[Sym], classOf[Sym]),
        List(tree, key, proof),
        true, false, element[Boolean]))
    }

    override def treeLookup(tree: Rep[AvlTree], key: Rep[Coll[Byte]], proof: Rep[Coll[Byte]]): Rep[WOption[Coll[Byte]]] = {
      asRep[WOption[Coll[Byte]]](mkMethodCall(self,
        thisClass.getMethod("treeLookup", classOf[Sym], classOf[Sym], classOf[Sym]),
        List(tree, key, proof),
        true, false, element[WOption[Coll[Byte]]]))
    }

    override def treeModifications(tree: Rep[AvlTree], operations: Rep[Coll[Byte]], proof: Rep[Coll[Byte]]): Rep[WOption[Coll[Byte]]] = {
      asRep[WOption[Coll[Byte]]](mkMethodCall(self,
        thisClass.getMethod("treeModifications", classOf[Sym], classOf[Sym], classOf[Sym]),
        List(tree, operations, proof),
        true, false, element[WOption[Coll[Byte]]]))
    }

<<<<<<< HEAD
    override def treeInserts(tree: Rep[AvlTree], operations: Rep[Coll[(Coll[Byte], Coll[Byte])]], proof: Rep[Coll[Byte]]): Rep[WOption[Coll[Byte]]] = {
      asRep[WOption[Coll[Byte]]](mkMethodCall(self,
        thisClass.getMethod("treeInserts", classOf[Sym], classOf[Sym], classOf[Sym]),
        List(tree, operations, proof),
        true, false, element[WOption[Coll[Byte]]]))
    }

    override def treeRemovals(tree: Rep[AvlTree], operations: Rep[Coll[Coll[Byte]]], proof: Rep[Coll[Byte]]): Rep[WOption[Coll[Byte]]] = {
      asRep[WOption[Coll[Byte]]](mkMethodCall(self,
        thisClass.getMethod("treeRemovals", classOf[Sym], classOf[Sym], classOf[Sym]),
        List(tree, operations, proof),
        true, false, element[WOption[Coll[Byte]]]))
    }

    override def groupGenerator: Rep[WECPoint] = {
      asRep[WECPoint](mkMethodCall(self,
=======
    override def groupGenerator: Rep[GroupElement] = {
      asRep[GroupElement](mkMethodCall(self,
>>>>>>> bed6bf37
        thisClass.getMethod("groupGenerator"),
        List(),
        true, false, element[GroupElement]))
    }

    override def substConstants[T](scriptBytes: Rep[Coll[Byte]], positions: Rep[Coll[Int]], newValues: Rep[Coll[T]])(implicit cT: Elem[T]): Rep[Coll[Byte]] = {
      implicit val eT = newValues.eA
      asRep[Coll[Byte]](mkMethodCall(self,
        thisClass.getMethod("substConstants", classOf[Sym], classOf[Sym], classOf[Sym], classOf[Elem[_]]),
        List(scriptBytes, positions, newValues, cT),
        true, false, element[Coll[Byte]]))
    }

    override def decodePoint(encoded: Rep[Coll[Byte]]): Rep[GroupElement] = {
      asRep[GroupElement](mkMethodCall(self,
        thisClass.getMethod("decodePoint", classOf[Sym]),
        List(encoded),
        true, false, element[GroupElement]))
    }

    override def BigInt(n: Rep[WBigInteger]): Rep[BigInt] = {
      asRep[BigInt](mkMethodCall(self,
        thisClass.getMethod("BigInt", classOf[Sym]),
        List(n),
        true, false, element[BigInt]))
    }

    override def toBigInteger(n: Rep[BigInt]): Rep[WBigInteger] = {
      asRep[WBigInteger](mkMethodCall(self,
        thisClass.getMethod("toBigInteger", classOf[Sym]),
        List(n),
        true, false, element[WBigInteger]))
    }

    override def GroupElement(p: Rep[WECPoint]): Rep[GroupElement] = {
      asRep[GroupElement](mkMethodCall(self,
        thisClass.getMethod("GroupElement", classOf[Sym]),
        List(p),
        true, false, element[GroupElement]))
    }

    override def toECPoint(ge: Rep[GroupElement]): Rep[WECPoint] = {
      asRep[WECPoint](mkMethodCall(self,
        thisClass.getMethod("toECPoint", classOf[Sym]),
        List(ge),
        true, false, element[WECPoint]))
    }
  }
  // elem for concrete class
  class TestSigmaDslBuilderElem(val iso: Iso[TestSigmaDslBuilderData, TestSigmaDslBuilder])
    extends SigmaDslBuilderElem[TestSigmaDslBuilder]
    with ConcreteElem[TestSigmaDslBuilderData, TestSigmaDslBuilder] {
    override lazy val parent: Option[Elem[_]] = Some(sigmaDslBuilderElement)
    override def buildTypeArgs = super.buildTypeArgs ++ TypeArgs()
    override def convertSigmaDslBuilder(x: Rep[SigmaDslBuilder]) = RTestSigmaDslBuilder()
    override def getDefaultRep = RTestSigmaDslBuilder()
    override lazy val tag = {
      weakTypeTag[TestSigmaDslBuilder]
    }
  }

  // state representation type
  type TestSigmaDslBuilderData = Unit

  // 3) Iso for concrete class
  class TestSigmaDslBuilderIso
    extends EntityIso[TestSigmaDslBuilderData, TestSigmaDslBuilder] with Def[TestSigmaDslBuilderIso] {
    override def transform(t: Transformer) = new TestSigmaDslBuilderIso()
    private lazy val _safeFrom = fun { p: Rep[TestSigmaDslBuilder] => () }
    override def from(p: Rep[TestSigmaDslBuilder]) =
      tryConvert[TestSigmaDslBuilder, Unit](eTo, eFrom, p, _safeFrom)
    override def to(p: Rep[Unit]) = {
      val unit = p
      RTestSigmaDslBuilder()
    }
    lazy val eFrom = UnitElement
    lazy val eTo = new TestSigmaDslBuilderElem(self)
    lazy val selfType = new TestSigmaDslBuilderIsoElem
    def productArity = 0
    def productElement(n: Int) = ???
  }
  case class TestSigmaDslBuilderIsoElem() extends Elem[TestSigmaDslBuilderIso] {
    def getDefaultRep = reifyObject(new TestSigmaDslBuilderIso())
    lazy val tag = {
      weakTypeTag[TestSigmaDslBuilderIso]
    }
    override def buildTypeArgs = super.buildTypeArgs ++ TypeArgs()
  }
  // 4) constructor and deconstructor
  class TestSigmaDslBuilderCompanionCtor extends CompanionDef[TestSigmaDslBuilderCompanionCtor] with TestSigmaDslBuilderCompanion {
    def selfType = TestSigmaDslBuilderCompanionElem
    override def toString = "TestSigmaDslBuilderCompanion"
    @scalan.OverloadId("fromData")
    def apply(p: Rep[TestSigmaDslBuilderData]): Rep[TestSigmaDslBuilder] = {
      isoTestSigmaDslBuilder.to(p)
    }

    @scalan.OverloadId("fromFields")
    def apply(): Rep[TestSigmaDslBuilder] =
      mkTestSigmaDslBuilder()

    def unapply(p: Rep[SigmaDslBuilder]) = unmkTestSigmaDslBuilder(p)
  }
  lazy val TestSigmaDslBuilderRep: Rep[TestSigmaDslBuilderCompanionCtor] = new TestSigmaDslBuilderCompanionCtor
  lazy val RTestSigmaDslBuilder: TestSigmaDslBuilderCompanionCtor = proxyTestSigmaDslBuilderCompanion(TestSigmaDslBuilderRep)
  implicit def proxyTestSigmaDslBuilderCompanion(p: Rep[TestSigmaDslBuilderCompanionCtor]): TestSigmaDslBuilderCompanionCtor = {
    if (p.rhs.isInstanceOf[TestSigmaDslBuilderCompanionCtor])
      p.rhs.asInstanceOf[TestSigmaDslBuilderCompanionCtor]
    else
      proxyOps[TestSigmaDslBuilderCompanionCtor](p)
  }

  implicit case object TestSigmaDslBuilderCompanionElem extends CompanionElem[TestSigmaDslBuilderCompanionCtor] {
    lazy val tag = weakTypeTag[TestSigmaDslBuilderCompanionCtor]
    protected def getDefaultRep = TestSigmaDslBuilderRep
  }

  implicit def proxyTestSigmaDslBuilder(p: Rep[TestSigmaDslBuilder]): TestSigmaDslBuilder =
    proxyOps[TestSigmaDslBuilder](p)

  implicit class ExtendedTestSigmaDslBuilder(p: Rep[TestSigmaDslBuilder]) {
    def toData: Rep[TestSigmaDslBuilderData] = {
      isoTestSigmaDslBuilder.from(p)
    }
  }

  // 5) implicit resolution of Iso
  implicit def isoTestSigmaDslBuilder: Iso[TestSigmaDslBuilderData, TestSigmaDslBuilder] =
    reifyObject(new TestSigmaDslBuilderIso())

  def mkTestSigmaDslBuilder
    (): Rep[TestSigmaDslBuilder] = {
    new TestSigmaDslBuilderCtor()
  }
  def unmkTestSigmaDslBuilder(p: Rep[SigmaDslBuilder]) = p.elem.asInstanceOf[Elem[_]] match {
    case _: TestSigmaDslBuilderElem @unchecked =>
      Some(())
    case _ =>
      None
  }

    object TestSigmaDslBuilderMethods {
    object Colls {
      def unapply(d: Def[_]): Nullable[Rep[TestSigmaDslBuilder]] = d match {
        case MethodCall(receiver, method, _, _) if receiver.elem.isInstanceOf[TestSigmaDslBuilderElem] && method.getName == "Colls" =>
          val res = receiver
          Nullable(res).asInstanceOf[Nullable[Rep[TestSigmaDslBuilder]]]
        case _ => Nullable.None
      }
      def unapply(exp: Sym): Nullable[Rep[TestSigmaDslBuilder]] = exp match {
        case Def(d) => unapply(d)
        case _ => Nullable.None
      }
    }

    object Monoids {
      def unapply(d: Def[_]): Nullable[Rep[TestSigmaDslBuilder]] = d match {
        case MethodCall(receiver, method, _, _) if receiver.elem.isInstanceOf[TestSigmaDslBuilderElem] && method.getName == "Monoids" =>
          val res = receiver
          Nullable(res).asInstanceOf[Nullable[Rep[TestSigmaDslBuilder]]]
        case _ => Nullable.None
      }
      def unapply(exp: Sym): Nullable[Rep[TestSigmaDslBuilder]] = exp match {
        case Def(d) => unapply(d)
        case _ => Nullable.None
      }
    }

    object Costing {
      def unapply(d: Def[_]): Nullable[Rep[TestSigmaDslBuilder]] = d match {
        case MethodCall(receiver, method, _, _) if receiver.elem.isInstanceOf[TestSigmaDslBuilderElem] && method.getName == "Costing" =>
          val res = receiver
          Nullable(res).asInstanceOf[Nullable[Rep[TestSigmaDslBuilder]]]
        case _ => Nullable.None
      }
      def unapply(exp: Sym): Nullable[Rep[TestSigmaDslBuilder]] = exp match {
        case Def(d) => unapply(d)
        case _ => Nullable.None
      }
    }

    object CostModel {
      def unapply(d: Def[_]): Nullable[Rep[TestSigmaDslBuilder]] = d match {
        case MethodCall(receiver, method, _, _) if receiver.elem.isInstanceOf[TestSigmaDslBuilderElem] && method.getName == "CostModel" =>
          val res = receiver
          Nullable(res).asInstanceOf[Nullable[Rep[TestSigmaDslBuilder]]]
        case _ => Nullable.None
      }
      def unapply(exp: Sym): Nullable[Rep[TestSigmaDslBuilder]] = exp match {
        case Def(d) => unapply(d)
        case _ => Nullable.None
      }
    }

    object costBoxes {
      def unapply(d: Def[_]): Nullable[(Rep[TestSigmaDslBuilder], Rep[Coll[Box]])] = d match {
        case MethodCall(receiver, method, args, _) if receiver.elem.isInstanceOf[TestSigmaDslBuilderElem] && method.getName == "costBoxes" =>
          val res = (receiver, args(0))
          Nullable(res).asInstanceOf[Nullable[(Rep[TestSigmaDslBuilder], Rep[Coll[Box]])]]
        case _ => Nullable.None
      }
      def unapply(exp: Sym): Nullable[(Rep[TestSigmaDslBuilder], Rep[Coll[Box]])] = exp match {
        case Def(d) => unapply(d)
        case _ => Nullable.None
      }
    }

    object costColWithConstSizedItem {
      def unapply(d: Def[_]): Nullable[(Rep[TestSigmaDslBuilder], Rep[Coll[T]], Rep[Int], Rep[Long]) forSome {type T}] = d match {
        case MethodCall(receiver, method, args, _) if receiver.elem.isInstanceOf[TestSigmaDslBuilderElem] && method.getName == "costColWithConstSizedItem" =>
          val res = (receiver, args(0), args(1), args(2))
          Nullable(res).asInstanceOf[Nullable[(Rep[TestSigmaDslBuilder], Rep[Coll[T]], Rep[Int], Rep[Long]) forSome {type T}]]
        case _ => Nullable.None
      }
      def unapply(exp: Sym): Nullable[(Rep[TestSigmaDslBuilder], Rep[Coll[T]], Rep[Int], Rep[Long]) forSome {type T}] = exp match {
        case Def(d) => unapply(d)
        case _ => Nullable.None
      }
    }

    object costOption {
      def unapply(d: Def[_]): Nullable[(Rep[TestSigmaDslBuilder], Rep[WOption[T]], Rep[Int]) forSome {type T}] = d match {
        case MethodCall(receiver, method, args, _) if receiver.elem.isInstanceOf[TestSigmaDslBuilderElem] && method.getName == "costOption" =>
          val res = (receiver, args(0), args(1))
          Nullable(res).asInstanceOf[Nullable[(Rep[TestSigmaDslBuilder], Rep[WOption[T]], Rep[Int]) forSome {type T}]]
        case _ => Nullable.None
      }
      def unapply(exp: Sym): Nullable[(Rep[TestSigmaDslBuilder], Rep[WOption[T]], Rep[Int]) forSome {type T}] = exp match {
        case Def(d) => unapply(d)
        case _ => Nullable.None
      }
    }

    object verifyZK {
      def unapply(d: Def[_]): Nullable[(Rep[TestSigmaDslBuilder], Rep[Thunk[SigmaProp]])] = d match {
        case MethodCall(receiver, method, args, _) if receiver.elem.isInstanceOf[TestSigmaDslBuilderElem] && method.getName == "verifyZK" =>
          val res = (receiver, args(0))
          Nullable(res).asInstanceOf[Nullable[(Rep[TestSigmaDslBuilder], Rep[Thunk[SigmaProp]])]]
        case _ => Nullable.None
      }
      def unapply(exp: Sym): Nullable[(Rep[TestSigmaDslBuilder], Rep[Thunk[SigmaProp]])] = exp match {
        case Def(d) => unapply(d)
        case _ => Nullable.None
      }
    }

    object atLeast {
      def unapply(d: Def[_]): Nullable[(Rep[TestSigmaDslBuilder], Rep[Int], Rep[Coll[SigmaProp]])] = d match {
        case MethodCall(receiver, method, args, _) if receiver.elem.isInstanceOf[TestSigmaDslBuilderElem] && method.getName == "atLeast" =>
          val res = (receiver, args(0), args(1))
          Nullable(res).asInstanceOf[Nullable[(Rep[TestSigmaDslBuilder], Rep[Int], Rep[Coll[SigmaProp]])]]
        case _ => Nullable.None
      }
      def unapply(exp: Sym): Nullable[(Rep[TestSigmaDslBuilder], Rep[Int], Rep[Coll[SigmaProp]])] = exp match {
        case Def(d) => unapply(d)
        case _ => Nullable.None
      }
    }

    object allOf {
      def unapply(d: Def[_]): Nullable[(Rep[TestSigmaDslBuilder], Rep[Coll[Boolean]])] = d match {
        case MethodCall(receiver, method, args, _) if receiver.elem.isInstanceOf[TestSigmaDslBuilderElem] && method.getName == "allOf" =>
          val res = (receiver, args(0))
          Nullable(res).asInstanceOf[Nullable[(Rep[TestSigmaDslBuilder], Rep[Coll[Boolean]])]]
        case _ => Nullable.None
      }
      def unapply(exp: Sym): Nullable[(Rep[TestSigmaDslBuilder], Rep[Coll[Boolean]])] = exp match {
        case Def(d) => unapply(d)
        case _ => Nullable.None
      }
    }

    object anyOf {
      def unapply(d: Def[_]): Nullable[(Rep[TestSigmaDslBuilder], Rep[Coll[Boolean]])] = d match {
        case MethodCall(receiver, method, args, _) if receiver.elem.isInstanceOf[TestSigmaDslBuilderElem] && method.getName == "anyOf" =>
          val res = (receiver, args(0))
          Nullable(res).asInstanceOf[Nullable[(Rep[TestSigmaDslBuilder], Rep[Coll[Boolean]])]]
        case _ => Nullable.None
      }
      def unapply(exp: Sym): Nullable[(Rep[TestSigmaDslBuilder], Rep[Coll[Boolean]])] = exp match {
        case Def(d) => unapply(d)
        case _ => Nullable.None
      }
    }

    object allZK {
      def unapply(d: Def[_]): Nullable[(Rep[TestSigmaDslBuilder], Rep[Coll[SigmaProp]])] = d match {
        case MethodCall(receiver, method, args, _) if receiver.elem.isInstanceOf[TestSigmaDslBuilderElem] && method.getName == "allZK" =>
          val res = (receiver, args(0))
          Nullable(res).asInstanceOf[Nullable[(Rep[TestSigmaDslBuilder], Rep[Coll[SigmaProp]])]]
        case _ => Nullable.None
      }
      def unapply(exp: Sym): Nullable[(Rep[TestSigmaDslBuilder], Rep[Coll[SigmaProp]])] = exp match {
        case Def(d) => unapply(d)
        case _ => Nullable.None
      }
    }

    object anyZK {
      def unapply(d: Def[_]): Nullable[(Rep[TestSigmaDslBuilder], Rep[Coll[SigmaProp]])] = d match {
        case MethodCall(receiver, method, args, _) if receiver.elem.isInstanceOf[TestSigmaDslBuilderElem] && method.getName == "anyZK" =>
          val res = (receiver, args(0))
          Nullable(res).asInstanceOf[Nullable[(Rep[TestSigmaDslBuilder], Rep[Coll[SigmaProp]])]]
        case _ => Nullable.None
      }
      def unapply(exp: Sym): Nullable[(Rep[TestSigmaDslBuilder], Rep[Coll[SigmaProp]])] = exp match {
        case Def(d) => unapply(d)
        case _ => Nullable.None
      }
    }

    object sigmaProp {
      def unapply(d: Def[_]): Nullable[(Rep[TestSigmaDslBuilder], Rep[Boolean])] = d match {
        case MethodCall(receiver, method, args, _) if receiver.elem.isInstanceOf[TestSigmaDslBuilderElem] && method.getName == "sigmaProp" =>
          val res = (receiver, args(0))
          Nullable(res).asInstanceOf[Nullable[(Rep[TestSigmaDslBuilder], Rep[Boolean])]]
        case _ => Nullable.None
      }
      def unapply(exp: Sym): Nullable[(Rep[TestSigmaDslBuilder], Rep[Boolean])] = exp match {
        case Def(d) => unapply(d)
        case _ => Nullable.None
      }
    }

    object blake2b256 {
      def unapply(d: Def[_]): Nullable[(Rep[TestSigmaDslBuilder], Rep[Coll[Byte]])] = d match {
        case MethodCall(receiver, method, args, _) if receiver.elem.isInstanceOf[TestSigmaDslBuilderElem] && method.getName == "blake2b256" =>
          val res = (receiver, args(0))
          Nullable(res).asInstanceOf[Nullable[(Rep[TestSigmaDslBuilder], Rep[Coll[Byte]])]]
        case _ => Nullable.None
      }
      def unapply(exp: Sym): Nullable[(Rep[TestSigmaDslBuilder], Rep[Coll[Byte]])] = exp match {
        case Def(d) => unapply(d)
        case _ => Nullable.None
      }
    }

    object sha256 {
      def unapply(d: Def[_]): Nullable[(Rep[TestSigmaDslBuilder], Rep[Coll[Byte]])] = d match {
        case MethodCall(receiver, method, args, _) if receiver.elem.isInstanceOf[TestSigmaDslBuilderElem] && method.getName == "sha256" =>
          val res = (receiver, args(0))
          Nullable(res).asInstanceOf[Nullable[(Rep[TestSigmaDslBuilder], Rep[Coll[Byte]])]]
        case _ => Nullable.None
      }
      def unapply(exp: Sym): Nullable[(Rep[TestSigmaDslBuilder], Rep[Coll[Byte]])] = exp match {
        case Def(d) => unapply(d)
        case _ => Nullable.None
      }
    }

    object PubKey {
      def unapply(d: Def[_]): Nullable[(Rep[TestSigmaDslBuilder], Rep[String])] = d match {
        case MethodCall(receiver, method, args, _) if receiver.elem.isInstanceOf[TestSigmaDslBuilderElem] && method.getName == "PubKey" =>
          val res = (receiver, args(0))
          Nullable(res).asInstanceOf[Nullable[(Rep[TestSigmaDslBuilder], Rep[String])]]
        case _ => Nullable.None
      }
      def unapply(exp: Sym): Nullable[(Rep[TestSigmaDslBuilder], Rep[String])] = exp match {
        case Def(d) => unapply(d)
        case _ => Nullable.None
      }
    }

    object byteArrayToBigInt {
      def unapply(d: Def[_]): Nullable[(Rep[TestSigmaDslBuilder], Rep[Coll[Byte]])] = d match {
        case MethodCall(receiver, method, args, _) if receiver.elem.isInstanceOf[TestSigmaDslBuilderElem] && method.getName == "byteArrayToBigInt" =>
          val res = (receiver, args(0))
          Nullable(res).asInstanceOf[Nullable[(Rep[TestSigmaDslBuilder], Rep[Coll[Byte]])]]
        case _ => Nullable.None
      }
      def unapply(exp: Sym): Nullable[(Rep[TestSigmaDslBuilder], Rep[Coll[Byte]])] = exp match {
        case Def(d) => unapply(d)
        case _ => Nullable.None
      }
    }

    object longToByteArray {
      def unapply(d: Def[_]): Nullable[(Rep[TestSigmaDslBuilder], Rep[Long])] = d match {
        case MethodCall(receiver, method, args, _) if receiver.elem.isInstanceOf[TestSigmaDslBuilderElem] && method.getName == "longToByteArray" =>
          val res = (receiver, args(0))
          Nullable(res).asInstanceOf[Nullable[(Rep[TestSigmaDslBuilder], Rep[Long])]]
        case _ => Nullable.None
      }
      def unapply(exp: Sym): Nullable[(Rep[TestSigmaDslBuilder], Rep[Long])] = exp match {
        case Def(d) => unapply(d)
        case _ => Nullable.None
      }
    }

    object proveDlog {
      def unapply(d: Def[_]): Nullable[(Rep[TestSigmaDslBuilder], Rep[GroupElement])] = d match {
        case MethodCall(receiver, method, args, _) if receiver.elem.isInstanceOf[TestSigmaDslBuilderElem] && method.getName == "proveDlog" =>
          val res = (receiver, args(0))
          Nullable(res).asInstanceOf[Nullable[(Rep[TestSigmaDslBuilder], Rep[GroupElement])]]
        case _ => Nullable.None
      }
      def unapply(exp: Sym): Nullable[(Rep[TestSigmaDslBuilder], Rep[GroupElement])] = exp match {
        case Def(d) => unapply(d)
        case _ => Nullable.None
      }
    }

    object proveDHTuple {
      def unapply(d: Def[_]): Nullable[(Rep[TestSigmaDslBuilder], Rep[GroupElement], Rep[GroupElement], Rep[GroupElement], Rep[GroupElement])] = d match {
        case MethodCall(receiver, method, args, _) if receiver.elem.isInstanceOf[TestSigmaDslBuilderElem] && method.getName == "proveDHTuple" =>
          val res = (receiver, args(0), args(1), args(2), args(3))
          Nullable(res).asInstanceOf[Nullable[(Rep[TestSigmaDslBuilder], Rep[GroupElement], Rep[GroupElement], Rep[GroupElement], Rep[GroupElement])]]
        case _ => Nullable.None
      }
      def unapply(exp: Sym): Nullable[(Rep[TestSigmaDslBuilder], Rep[GroupElement], Rep[GroupElement], Rep[GroupElement], Rep[GroupElement])] = exp match {
        case Def(d) => unapply(d)
        case _ => Nullable.None
      }
    }

    object isMember {
      def unapply(d: Def[_]): Nullable[(Rep[TestSigmaDslBuilder], Rep[AvlTree], Rep[Coll[Byte]], Rep[Coll[Byte]])] = d match {
        case MethodCall(receiver, method, args, _) if receiver.elem.isInstanceOf[TestSigmaDslBuilderElem] && method.getName == "isMember" =>
          val res = (receiver, args(0), args(1), args(2))
          Nullable(res).asInstanceOf[Nullable[(Rep[TestSigmaDslBuilder], Rep[AvlTree], Rep[Coll[Byte]], Rep[Coll[Byte]])]]
        case _ => Nullable.None
      }
      def unapply(exp: Sym): Nullable[(Rep[TestSigmaDslBuilder], Rep[AvlTree], Rep[Coll[Byte]], Rep[Coll[Byte]])] = exp match {
        case Def(d) => unapply(d)
        case _ => Nullable.None
      }
    }

    object treeLookup {
      def unapply(d: Def[_]): Nullable[(Rep[TestSigmaDslBuilder], Rep[AvlTree], Rep[Coll[Byte]], Rep[Coll[Byte]])] = d match {
        case MethodCall(receiver, method, args, _) if receiver.elem.isInstanceOf[TestSigmaDslBuilderElem] && method.getName == "treeLookup" =>
          val res = (receiver, args(0), args(1), args(2))
          Nullable(res).asInstanceOf[Nullable[(Rep[TestSigmaDslBuilder], Rep[AvlTree], Rep[Coll[Byte]], Rep[Coll[Byte]])]]
        case _ => Nullable.None
      }
      def unapply(exp: Sym): Nullable[(Rep[TestSigmaDslBuilder], Rep[AvlTree], Rep[Coll[Byte]], Rep[Coll[Byte]])] = exp match {
        case Def(d) => unapply(d)
        case _ => Nullable.None
      }
    }

    object treeModifications {
      def unapply(d: Def[_]): Nullable[(Rep[TestSigmaDslBuilder], Rep[AvlTree], Rep[Coll[Byte]], Rep[Coll[Byte]])] = d match {
        case MethodCall(receiver, method, args, _) if receiver.elem.isInstanceOf[TestSigmaDslBuilderElem] && method.getName == "treeModifications" =>
          val res = (receiver, args(0), args(1), args(2))
          Nullable(res).asInstanceOf[Nullable[(Rep[TestSigmaDslBuilder], Rep[AvlTree], Rep[Coll[Byte]], Rep[Coll[Byte]])]]
        case _ => Nullable.None
      }
      def unapply(exp: Sym): Nullable[(Rep[TestSigmaDslBuilder], Rep[AvlTree], Rep[Coll[Byte]], Rep[Coll[Byte]])] = exp match {
        case Def(d) => unapply(d)
        case _ => Nullable.None
      }
    }

    object groupGenerator {
      def unapply(d: Def[_]): Nullable[Rep[TestSigmaDslBuilder]] = d match {
        case MethodCall(receiver, method, _, _) if receiver.elem.isInstanceOf[TestSigmaDslBuilderElem] && method.getName == "groupGenerator" =>
          val res = receiver
          Nullable(res).asInstanceOf[Nullable[Rep[TestSigmaDslBuilder]]]
        case _ => Nullable.None
      }
      def unapply(exp: Sym): Nullable[Rep[TestSigmaDslBuilder]] = exp match {
        case Def(d) => unapply(d)
        case _ => Nullable.None
      }
    }

    object substConstants {
      def unapply(d: Def[_]): Nullable[(Rep[TestSigmaDslBuilder], Rep[Coll[Byte]], Rep[Coll[Int]], Rep[Coll[T]], Elem[T]) forSome {type T}] = d match {
        case MethodCall(receiver, method, args, _) if receiver.elem.isInstanceOf[TestSigmaDslBuilderElem] && method.getName == "substConstants" =>
          val res = (receiver, args(0), args(1), args(2), args(3))
          Nullable(res).asInstanceOf[Nullable[(Rep[TestSigmaDslBuilder], Rep[Coll[Byte]], Rep[Coll[Int]], Rep[Coll[T]], Elem[T]) forSome {type T}]]
        case _ => Nullable.None
      }
      def unapply(exp: Sym): Nullable[(Rep[TestSigmaDslBuilder], Rep[Coll[Byte]], Rep[Coll[Int]], Rep[Coll[T]], Elem[T]) forSome {type T}] = exp match {
        case Def(d) => unapply(d)
        case _ => Nullable.None
      }
    }

    object decodePoint {
      def unapply(d: Def[_]): Nullable[(Rep[TestSigmaDslBuilder], Rep[Coll[Byte]])] = d match {
        case MethodCall(receiver, method, args, _) if receiver.elem.isInstanceOf[TestSigmaDslBuilderElem] && method.getName == "decodePoint" =>
          val res = (receiver, args(0))
          Nullable(res).asInstanceOf[Nullable[(Rep[TestSigmaDslBuilder], Rep[Coll[Byte]])]]
        case _ => Nullable.None
      }
      def unapply(exp: Sym): Nullable[(Rep[TestSigmaDslBuilder], Rep[Coll[Byte]])] = exp match {
        case Def(d) => unapply(d)
        case _ => Nullable.None
      }
    }

    object BigInt {
      def unapply(d: Def[_]): Nullable[(Rep[TestSigmaDslBuilder], Rep[WBigInteger])] = d match {
        case MethodCall(receiver, method, args, _) if receiver.elem.isInstanceOf[TestSigmaDslBuilderElem] && method.getName == "BigInt" =>
          val res = (receiver, args(0))
          Nullable(res).asInstanceOf[Nullable[(Rep[TestSigmaDslBuilder], Rep[WBigInteger])]]
        case _ => Nullable.None
      }
      def unapply(exp: Sym): Nullable[(Rep[TestSigmaDslBuilder], Rep[WBigInteger])] = exp match {
        case Def(d) => unapply(d)
        case _ => Nullable.None
      }
    }

    object toBigInteger {
      def unapply(d: Def[_]): Nullable[(Rep[TestSigmaDslBuilder], Rep[BigInt])] = d match {
        case MethodCall(receiver, method, args, _) if receiver.elem.isInstanceOf[TestSigmaDslBuilderElem] && method.getName == "toBigInteger" =>
          val res = (receiver, args(0))
          Nullable(res).asInstanceOf[Nullable[(Rep[TestSigmaDslBuilder], Rep[BigInt])]]
        case _ => Nullable.None
      }
      def unapply(exp: Sym): Nullable[(Rep[TestSigmaDslBuilder], Rep[BigInt])] = exp match {
        case Def(d) => unapply(d)
        case _ => Nullable.None
      }
    }

    object GroupElement {
      def unapply(d: Def[_]): Nullable[(Rep[TestSigmaDslBuilder], Rep[WECPoint])] = d match {
        case MethodCall(receiver, method, args, _) if receiver.elem.isInstanceOf[TestSigmaDslBuilderElem] && method.getName == "GroupElement" =>
          val res = (receiver, args(0))
          Nullable(res).asInstanceOf[Nullable[(Rep[TestSigmaDslBuilder], Rep[WECPoint])]]
        case _ => Nullable.None
      }
      def unapply(exp: Sym): Nullable[(Rep[TestSigmaDslBuilder], Rep[WECPoint])] = exp match {
        case Def(d) => unapply(d)
        case _ => Nullable.None
      }
    }

    object toECPoint {
      def unapply(d: Def[_]): Nullable[(Rep[TestSigmaDslBuilder], Rep[GroupElement])] = d match {
        case MethodCall(receiver, method, args, _) if receiver.elem.isInstanceOf[TestSigmaDslBuilderElem] && method.getName == "toECPoint" =>
          val res = (receiver, args(0))
          Nullable(res).asInstanceOf[Nullable[(Rep[TestSigmaDslBuilder], Rep[GroupElement])]]
        case _ => Nullable.None
      }
      def unapply(exp: Sym): Nullable[(Rep[TestSigmaDslBuilder], Rep[GroupElement])] = exp match {
        case Def(d) => unapply(d)
        case _ => Nullable.None
      }
    }
  }

  object TestSigmaDslBuilderCompanionMethods {
  }
} // of object TestSigmaDslBuilder
  registerEntityObject("TestSigmaDslBuilder", TestSigmaDslBuilder)

  registerModule(SigmaDslOverArraysModule)
}

object SigmaDslOverArraysModule extends scalan.ModuleInfo("special.sigma", "SigmaDslOverArrays")
}

trait SigmaDslOverArraysModule extends special.sigma.impl.SigmaDslOverArraysDefs {self: SigmaLibrary =>}<|MERGE_RESOLUTION|>--- conflicted
+++ resolved
@@ -349,7 +349,6 @@
         true, false, element[WOption[Coll[Byte]]]))
     }
 
-<<<<<<< HEAD
     override def treeInserts(tree: Rep[AvlTree], operations: Rep[Coll[(Coll[Byte], Coll[Byte])]], proof: Rep[Coll[Byte]]): Rep[WOption[Coll[Byte]]] = {
       asRep[WOption[Coll[Byte]]](mkMethodCall(self,
         thisClass.getMethod("treeInserts", classOf[Sym], classOf[Sym], classOf[Sym]),
@@ -364,12 +363,8 @@
         true, false, element[WOption[Coll[Byte]]]))
     }
 
-    override def groupGenerator: Rep[WECPoint] = {
-      asRep[WECPoint](mkMethodCall(self,
-=======
     override def groupGenerator: Rep[GroupElement] = {
       asRep[GroupElement](mkMethodCall(self,
->>>>>>> bed6bf37
         thisClass.getMethod("groupGenerator"),
         List(),
         true, false, element[GroupElement]))
