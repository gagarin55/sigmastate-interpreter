--- conflicted
+++ resolved
@@ -113,17 +113,13 @@
   kiama, fastparse, debox
 ) ++ testingDependencies
 
-<<<<<<< HEAD
-=======
 val circeVersion = "0.10.0"
-
-libraryDependencies ++= Seq(
-  "io.circe" %% "circe-core",
-  "io.circe" %% "circe-generic",
-  "io.circe" %% "circe-parser"
-).map(_ % circeVersion)
-
->>>>>>> 4135eed3
+val circeCore = "io.circe" %% "circe-core" % circeVersion 
+val circeGeneric = "io.circe" %% "circe-generic" % circeVersion 
+val circeParser = "io.circe" %% "circe-parser" % circeVersion 
+
+libraryDependencies ++= Seq( circeCore, circeGeneric, circeParser )
+
 scalacOptions ++= Seq("-feature", "-deprecation")
 
 // set bytecode version to 8 to fix NoSuchMethodError for various ByteBuffer methods
@@ -235,7 +231,8 @@
 lazy val sigmastate = (project in file("sigmastate"))
   .dependsOn(sigmaimpl % allConfigDependency, sigmalibrary % allConfigDependency)
   .settings(libraryDefSettings)
-  .settings(libraryDependencies ++= Seq(scorexUtil, kiama, fastparse)) // ++= Seq(scorexUtil))
+  .settings(libraryDependencies ++= Seq(
+    scorexUtil, kiama, fastparse, circeCore, circeGeneric, circeParser)) 
 
 lazy val sigma = (project in file("."))
 //    .aggregate(
@@ -257,11 +254,7 @@
 )
 
 def runErgoTask(task: String, sigmastateVersion: String, log: Logger): Unit = {
-<<<<<<< HEAD
   val ergoBranch = "sigma-core-opt"
-=======
-  val ergoBranch = "ergolikectx-json"
->>>>>>> 4135eed3
   val sbtEnvVars = Seq("BUILD_ENV" -> "test", "SIGMASTATE_VERSION" -> sigmastateVersion)
   
   log.info(s"Testing current build in Ergo (branch $ergoBranch):")
