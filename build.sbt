--- conflicted
+++ resolved
@@ -72,11 +72,7 @@
 git.gitUncommittedChanges in ThisBuild := true
 
 val bouncycastleBcprov = "org.bouncycastle" % "bcprov-jdk15on" % "1.60"
-<<<<<<< HEAD
 val scrypto            = "org.scorexfoundation" %% "scrypto" % "2.1.4"
-=======
-val scripto            = "org.scorexfoundation" %% "scrypto" % "2.1.4"
->>>>>>> 528c6998
 val scorexUtil         = "org.scorexfoundation" %% "scorex-util" % "0.1.1"
 val macroCompat        = "org.typelevel" %% "macro-compat" % "1.1.1"
 val paradise           = "org.scalamacros" %% "paradise" % "2.1.0" cross CrossVersion.full
