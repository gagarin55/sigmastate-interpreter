--- conflicted
+++ resolved
@@ -323,18 +323,14 @@
         tokenData._1 == token1,
         tokenData._2 >= 60L,
         OUTPUTS(0).propositionBytes == pkA.propBytes,
-<<<<<<< HEAD
         OUTPUTS(0).R4[Coll[Byte]].get == SELF.id
-=======
-        OUTPUTS(0).R4[Col[Byte]].get == SELF.id
->>>>>>> b4c604f5
     ))
   }
 \end{verbatim}
 
 
 This script ensures that the box can be spent only in a transaction that produces an output with 60 tokens of type token1 and gives them to Alice (Alice can reclaim the box after the deadline). 
-Moreover, the last condition (\texttt{OUTPUTS(0).R4[Col[Byte]].get == SELF.id}) ensures that if Alice has multiple such boxes outstanding at a given time, each will produce a separate output that identifies the corresponding input. This condition prevents the following attack: if Alice has two such boxes outstanding but the last condition is not present, then they can be both used in a single transaction that contains just one output with 60 tokens of type ``token1" --- the script of each input box will be individually satisfied, but Alice will get less only half of what owed to her. 
+Moreover, the last condition (\texttt{OUTPUTS(0).R4[Col[Byte]].get == SELF.id}) ensures that if Alice has multiple such boxes outstanding at a given time, each will produce a separate output that identifies the corresponding input. This condition prevents the following attack: if Alice has two such boxes outstanding but the last condition is not present, then they can be both used in a single transaction that contains just one output with 60 tokens of type ``token1" --- the script of each input box will be individually satisfied, but Alice will get less only half of what owed to her.
 
 Bob, similarly, could create an output box with value 0
 \lnote{for some reason the example in the code we want value 1 --- why? It's not explained.  } and 60 tokens of type \texttt{token1} and protect it by the following script:
@@ -343,41 +339,13 @@
         allOf( Coll(
                 OUTPUTS(1).value >= 100,
                 OUTPUTS(1).propositionBytes == pkB.propBytes,
-<<<<<<< HEAD
                 OUTPUTS(1).R4[Coll[Byte]].get == SELF.id,
-=======
-                OUTPUTS(1).R4[Col[Byte]].get == SELF.id
->>>>>>> b4c604f5
          ))
 \end{verbatim}
 
 \lnote{Is the \texttt{L} after constants 60, 1, and 100 necessary? Won't conversion happen automatically? Some constants in other scripts above that probably need to be long, like 100 for height, don't have it. We should be consistent and clarify this for the reader. Also, make sure that scripts here match testing code.}
 
 A transaction containing these two boxes as inputs must produce two outputs: the first giving at least 60 tokens of type1 to Alice and the second giving at least 100 tokens of type2 to Bob. Once the two boxes are on the blockchain, anyone can create such a transaction using the two boxes as inputs, and thus effect the exchange between Alice and Bob. Unlike the cross-chain trading example above using hashing (which requires one side to go first), there are no potential problems with synchronization here, because the exchange will happen in a single transaction or will not happen at all.
-<<<<<<< HEAD
-
-We caution that for security, Alice cannot have two such boxes outstanding at any given time, because they can be both used in a single transaction that contains just one output with 60 tokens of type ``token1" --- the script of each box will be individually satisfied, but Alice will get less only half of what owed to her. Same for Bob.
-
-\lnote{this seems like a pretty big security vulnerability and we should highlight it and show how to fix it. Restricting the number of inputs and outputs to just 2 is not enough. For example, suppose Alice has another box C in the UTXO with value 100 Ergo and 60 token1, and the following script:}
-\begin{verbatim}
-  (HEIGHT > deadline && pkA) || {
-    val tokenData = OUTPUTS(0).R2[Coll[(Coll[Byte], Long)]].get(0)
-    allOf(Coll(
-        tokenData._1 == token1,
-        tokenData._2 >= 60L,
-        OUTPUTS(0).propositionBytes == pkA.propBytes,
-        OUTPUTS(0).value >= 100L
-    ))
-  } 
-  || ...
-\end{verbatim}
-\lnote{Basically, this script allows Alice to simply reclaim what she has in B; it may also also her to do other things, which is why  ``\texttt{|| ...}'' is there in the script. I don't know the purpose of such a script, but it seems plausible. Now, an adversary can create a transaction with two inputs: Alice's box above (which requires to give her 60 token1 in the output) and box C; and two outputs: output with value 100 Ergo + 60 token1 to Alice, and output with value 100 Ergo to the adversary). Alice just lost 100 Ergo.}
-
-
-\lnote{Another question: why do this instead of hash-based example?}
-
-=======
->>>>>>> b4c604f5
 \subsection{Self-Replicating Code}
 \label{sec:self-replicating}
 Access to box registers allow us to create self-replicating boxes, because a script can check that an output box contains the same script as \texttt{SELF}. As shown in \cite{CKM18}, this powerful tool allows for Turing-completeness as computation evolves from box to box, even if each individual script is not Turing-complete. We will demonstrate two examples of complex behavior via self-replication.
@@ -402,7 +370,7 @@
                       heightCorrect, 
                       heightIncreased, 
                       sameScriptRule,
-                      correctCoinsConsumed)) 
+                      correctCoinsConsumed))
               || (heightIncreased && lastCoins)
       }
 \end{verbatim}
