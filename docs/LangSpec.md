# ErgoScript Language Description

## Introduction

#### ErgoScript language features

- syntax borrowed from Scala and TypeScript
- standard semantics for well known constructs
- high-order with first-class lambdas
- call-by-value (eager evaluation)
- statically typed with local type inference
- blocks are expressions 
- semicolon inference in blocks
- type constructors: Tuple, Array, Option

#### Operations and constructs

- Binary operations: `>, <, >=, <=, +, -, &&, ||, ==, !=, |, *, ^, ++`
- predefined primitives: `blake2b256`, `byteArrayToBigInt`, `proveDlog` etc. 
- val declarations: `val h = blake2b256(pubkey)`
- if-then-else clause: `if (x > 0) 1 else 0`
- array literals: `Array(1, 2, 3, 4)`
- generic high-order array operations: `map`, `fold`, `exists`, `forall`, etc.
- accessing fields of any predefined structured objects: `box.value`
- function invocations (predefined and user defined): `proveDlog(pubkey)` 
- user defined functions: `def isValid(pk: GroupElement) = proveDlog(pk)`
- lambdas and high-order methods: `OUTPUTS.exists { (out: Box) => out.value >= minToRaise }`

#### Data types 

- `Any` - a supertype of any other type
- `Unit` - a type with a single value `()`
- `Int` - 64 bit signed integer
- `Boolean` - a type with two logical values `true` and `false`
- `SigmaProp`  - a type which represent a logical value which can be be obtained by 
             executing a Sigma protocol with zero-knowledge proof of knowledge
- `BigInt`  - immutable arbitrary-precision integers
- `ByteArray` - arbitrary sequence of bytes
- `AvlTree`
- `GroupElement` - elliptic curve points
- `Box` - a box containing a value with guarding proposition
- `Option[T]` - a container which either have some value of type `T` or none.
- `Array[T]` - arrays of arbitrary length with all values of type `T` 
- `(T1, ..., Tn)` - tuples

#### Literal syntax and Constants

There is a syntax for literals, which can be used to introduce values 
of some types directly in program text like the following examples:
```
 val unit: Unit = ()       // unit constant
 val long: Int = 10       // interger value literal
 val bool: Boolean = true  // logical literal
 val arr = Array(1, 2, 3)  // constructs array with given items
```
Note that many types don't have literal syntax and their values are introduced 
by applying operations.

#### Context Data 

The following data objects available in every script using predefined variables 

- `HEIGHT: Int` - height (block number) of the current block
- `SELF: Box` - block to be opened when currently executing script evaluates to `true`
- `INPUTS: Array[Box]` - an array of inputs of the current spending transaction
- `OUTPUTS: Array[Box]` - an array of outputs of current spending transaction
- `LastBlockUtxoRootHash: AvlTree` - last block UTXO root 

## Data Types

### Predefined data structures

#### Box

Every box has the following properties: 

- `id: ByteArray` - Blake2b256 hash of this box's content 
- `value: Int` - boxed value
- `propositionBytes: ByteArray` - guarding script, which should be evaluated to true in order to open this box 

Besides properties, every box can have up to 10 numbered registers.
The following syntax is supported to access registers on box objects:
```
SELF.R3[Int].get            // access R3 register, cast its value to Int and return it
SELF.R3[Int].isDefined      // check that value of R3  is defined and has type Int
SELF.R3[Int].isEmpty        // check that value of R3  is undefined 
SELF.R3[Int].getOrElse(def) // access R3 value if defined, otherwise return def
```
Note, that Option[T] is introduced at frontend to represent the type of register value
```
SELF.R3: Option[Any]   // where Any is the supertype of all types
SELF.R3[Int]: Option[Int]   
```
However, Option is not supported by `Interpreter`, so all `Option` operations are eliminated during compilation.

#### Array[T]

As in many languages Array is a collection of items of the same type. 
`Array[T]` - is a collection of items of type `T`.

Each item can be accessed by constant index, for example:
```
val myOutput = OUTPUTS(0)
val myInput = INPUTS(0)
```

Array have `size` property which returns number of elements in an array. 

```
val size = OUTPUTS.size
```

Even though ErgoScript is not object-oriented language, Array operations use the syntax of method invocations. 
For example the following script check an existence of some element in the array satisfying some predicate (condition)

```
val ok = OUTPUTS.exists { (box: Box) => box.value > 1000 }
``` 

The following properties and methods can be used with arrays

Function  | Description
--------- | ------------
`Array[T].size` |  number of items in the array
`def Array[T].exists(p: T => Boolean): Boolean ` | Returns true if there exists an item `x` in the array for which `p(x) == true`  
`def Array[T].forall(f: T => Boolean): Boolean ` | Returns true if for all items `x` in the array `p(x) == true`   
`def Array[T].map[R](f: T => R): Array[R] ` | Applies function `f` for each element of array collecting results in a new array of type `R`. 
`def Array[T].reduce(f: (T, T) => T): T ` | For an array `Array(a0, ..., aN)` computes `f(f( ...f(f(a0, a1), a2) ...), aN)`. 

#### AvlTree
TBD

### Predefined global functions

ErgoScript standard library include predefined functions that can be called 
without prior declaration. 

The following function declarations are automatically imported into any script:

```
/** Returns true if all the conditions are true */
def allOf(conditions: Array[Boolean]): Boolean

/** Returns true if any of the conditions is true */
def anyOf(conditions: Array[Boolean]): Boolean

/** Cryptographic hash function Blake2b */
def blake2b256(input: Array[Byte]): Array[Byte]

/** Cryptographic hash function Sha256 */
def sha256(input: Array[Byte]): Array[Byte]

/** Create BigInt from byte array representation. */
def byteArrayToBigInt(input: Array[Byte]): BigInt

/** Returns bytes representation of integer value. */
def intToByteArray(input: Int): Array[Byte]

/** Returns value of the given type from the environment by its tag.*/
def getVar[T](tag: Int): Option[T]

def proveDHTuple(g: GroupElement, h: GroupElement, 
                 u: GroupElement, v: GroupElement): Boolean
def proveDlog(value: GroupElement): Boolean

/** Predicate which checks whether a key is in a tree, by using a membership proof. */
def isMember(tree: AvlTree, key: Array[Byte], proof: Array[Byte]): Boolean

/** Deserializes values from Base58 encoded binary data at compile time */
def deserialize[T](string: String): T
```

## Examples

#### Crowd Funding

A project declares a need to raise "minToRaise" amount of tokens until some "timeout" 
height. A backer then creates an output which is spendable by with project's public key
until timeout and only if a spending transaction creates an output to project's 
public key with amount >= minToRaise. 
After the timeout output could be spent by backer only.
    
```
guard CrowdFunding(timeout: Int, minToRaise: Int, 
<<<<<<< HEAD
                   backerPubKey: SigmaProp, projectPubKey: SigmaProp) {
  let c1 = HEIGHT >= timeout && backerPubKey
  let c2 = allOf(Array(
=======
                   backerPubKey: Sigma, projectPubKey: Sigma) {
  val c1 = HEIGHT >= timeout && backerPubKey
  val c2 = allOf(Array(
>>>>>>> 21bb3080
    HEIGHT < timeout,
    projectPubKey,
    OUTPUTS.exists { (out: Box) => 
      out.value >= minToRaise && out.propositionBytes == projectPubKey.propBytes
    }
  ))
  c1 || c2
}
```

#### Demurrage Currency

The idea is that miners enforce users to combine a guarding script of a user 
(`regularScript` parameter) with a condition that anyone (presumably, a miner) 
can spend no more `demurrageCost` amount of tokens from an output of the user
after `demurragePeriod` blocks since output creation. 

If the user is relocating the money from the output before that height, 
the miner can charge according to output lifetime.

We assume that it is enforced by a consensus protocol to store height when 
an input got into a block in the register R3 (if the transaction is not included 
into the blockchain yet, then R3 contains the current height of the blockchain).
    
```
<<<<<<< HEAD
guard DemurrageCurrency(demurragePeriod: Int, demurrageCost: Int, regularScript: SigmaProp) {
  let c2 = allOf(Array(
   HEIGHT >= SELF.R3[Int].value + demurragePeriod,
   OUTPUTS.exists(fun (out: Box) = {
=======
guard DemurrageCurrency(demurragePeriod: Int, demurrageCost: Int, regularScript: Sigma) {
  val c2 = allOf(Array(
   HEIGHT >= SELF.R3[Int].get + demurragePeriod,
   OUTPUTS.exists { (out: Box) => 
>>>>>>> 21bb3080
     out.value >= SELF.value - demurrageCost && out.propositionBytes == SELF.propositionBytes
   }
 ))
 regularScript || c2
}
```

#### Ring Signature

Simplest linear-sized ring signature (1-out-of-N OR). 
The ring is an array of public keys which correspond to some secret keys (of some parties).
The script below checks that at least one party provided the signature WITHOUT disclosing this party.

```
guard RingSignature(ring: Array[SigmaProp]) {
  anyOf(ring)
}
```
<|MERGE_RESOLUTION|>--- conflicted
+++ resolved
@@ -182,15 +182,9 @@
     
 ```
 guard CrowdFunding(timeout: Int, minToRaise: Int, 
-<<<<<<< HEAD
                    backerPubKey: SigmaProp, projectPubKey: SigmaProp) {
-  let c1 = HEIGHT >= timeout && backerPubKey
-  let c2 = allOf(Array(
-=======
-                   backerPubKey: Sigma, projectPubKey: Sigma) {
   val c1 = HEIGHT >= timeout && backerPubKey
   val c2 = allOf(Array(
->>>>>>> 21bb3080
     HEIGHT < timeout,
     projectPubKey,
     OUTPUTS.exists { (out: Box) => 
@@ -216,17 +210,10 @@
 into the blockchain yet, then R3 contains the current height of the blockchain).
     
 ```
-<<<<<<< HEAD
 guard DemurrageCurrency(demurragePeriod: Int, demurrageCost: Int, regularScript: SigmaProp) {
-  let c2 = allOf(Array(
-   HEIGHT >= SELF.R3[Int].value + demurragePeriod,
-   OUTPUTS.exists(fun (out: Box) = {
-=======
-guard DemurrageCurrency(demurragePeriod: Int, demurrageCost: Int, regularScript: Sigma) {
   val c2 = allOf(Array(
    HEIGHT >= SELF.R3[Int].get + demurragePeriod,
    OUTPUTS.exists { (out: Box) => 
->>>>>>> 21bb3080
      out.value >= SELF.value - demurrageCost && out.propositionBytes == SELF.propositionBytes
    }
  ))
