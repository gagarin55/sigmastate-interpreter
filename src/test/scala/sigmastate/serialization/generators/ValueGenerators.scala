--- conflicted
+++ resolved
@@ -8,7 +8,6 @@
 import scapi.sigma.DLogProtocol.ProveDlog
 import scapi.sigma.ProveDiffieHellmanTuple
 import scorex.crypto.authds.{ADDigest, ADKey}
-import scorex.crypto.hash.Digest32
 import sigmastate._
 import sigmastate.Values._
 import sigmastate.interpreter.{ContextExtension, CryptoConstants, SerializedProverResult}
@@ -174,36 +173,6 @@
     case SUnit => arbUnit
   }).asInstanceOf[Arbitrary[T#WrappedType]].arbitrary
 
-<<<<<<< HEAD
-  val ergoBoxGen: Gen[ErgoBox] = for {
-    l <- arbLong.arbitrary
-    p <- proveDlogGen
-    b <- Gen.oneOf(TrueLeaf, FalseLeaf, p)
-    tId <- Gen.listOfN(32, arbByte.arbitrary)
-    boxId <- arbShort.arbitrary
-    regNum <- Gen.chooseNum[Byte](0, ErgoBox.nonMandatoryRegistersCount)
-    ar <- Gen.sequence(additionalRegistersGen(regNum))
-    tokensCount <- Gen.chooseNum[Byte](0, ErgoBox.MaxTokens)
-    tokens <- Gen.sequence(additionalTokensGen(tokensCount))
-  } yield ergoplatform.ErgoBox(l, b, tokens.asScala.toSeq, ar.asScala.toMap, tId.toArray, boxId)
-
-  val ergoBoxCandidateGen: Gen[ErgoBoxCandidate] = for {
-    l <- arbLong.arbitrary
-    p <- proveDlogGen
-    b <- Gen.oneOf(TrueLeaf, FalseLeaf, p)
-    regNum <- Gen.chooseNum[Byte](0, ErgoBox.nonMandatoryRegistersCount)
-    ar <- Gen.sequence(additionalRegistersGen(regNum))
-    tokensCount <- Gen.chooseNum[Byte](0, ErgoBox.MaxTokens)
-    tokens <- Gen.sequence(additionalTokensGen(tokensCount))
-  } yield new ErgoBoxCandidate(l, b, tokens.asScala.toSeq, ar.asScala.toMap)
-
-  val boxConstantGen: Gen[BoxConstant] = ergoBoxGen.map { v => BoxConstant(v) }
-
-  val ergoTransactionGen: Gen[ErgoLikeTransaction] = for {
-    inputs <- Gen.listOf(inputGen)
-    outputCandidates <- Gen.listOf(ergoBoxCandidateGen)
-  } yield ErgoLikeTransaction(inputs.toIndexedSeq, outputCandidates.toIndexedSeq)
-=======
   def tupleGen(min: Int, max: Int): Gen[Tuple] = for {
     length <- Gen.chooseNum(min, max)
     values <- Gen.listOfN(length, Gen.oneOf(
@@ -221,5 +190,33 @@
       taggedVar(Arbitrary(sTupleGen(2, 10)))
     ))
   } yield Tuple(values)
->>>>>>> dbf6f7e0
+
+  val ergoBoxGen: Gen[ErgoBox] = for {
+    l <- arbLong.arbitrary
+    p <- proveDlogGen
+    b <- Gen.oneOf(TrueLeaf, FalseLeaf, p)
+    tId <- Gen.listOfN(32, arbByte.arbitrary)
+    boxId <- arbShort.arbitrary
+    regNum <- Gen.chooseNum[Byte](0, ErgoBox.nonMandatoryRegistersCount)
+    ar <- Gen.sequence(additionalRegistersGen(regNum))
+    tokensCount <- Gen.chooseNum[Byte](0, ErgoBox.MaxTokens)
+    tokens <- Gen.sequence(additionalTokensGen(tokensCount))
+  } yield ergoplatform.ErgoBox(l, b, tokens.asScala.toSeq, ar.asScala.toMap, tId.toArray, boxId)
+
+  val ergoBoxCandidateGen: Gen[ErgoBoxCandidate] = for {
+    l <- arbLong.arbitrary
+    p <- proveDlogGen
+    b <- Gen.oneOf(TrueLeaf, FalseLeaf, p)
+    regNum <- Gen.chooseNum[Byte](0, ErgoBox.nonMandatoryRegistersCount)
+    ar <- Gen.sequence(additionalRegistersGen(regNum))
+    tokensCount <- Gen.chooseNum[Byte](0, ErgoBox.MaxTokens)
+    tokens <- Gen.sequence(additionalTokensGen(tokensCount))
+  } yield new ErgoBoxCandidate(l, b, tokens.asScala.toSeq, ar.asScala.toMap)
+
+  val boxConstantGen: Gen[BoxConstant] = ergoBoxGen.map { v => BoxConstant(v) }
+
+  val ergoTransactionGen: Gen[ErgoLikeTransaction] = for {
+    inputs <- Gen.listOf(inputGen)
+    outputCandidates <- Gen.listOf(ergoBoxCandidateGen)
+  } yield ErgoLikeTransaction(inputs.toIndexedSeq, outputCandidates.toIndexedSeq)
 }