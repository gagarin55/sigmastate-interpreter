--- conflicted
+++ resolved
@@ -210,11 +210,7 @@
     testMissingCosting("1 >>> 2", mkBitShiftRightZeroed(IntConstant(1), IntConstant(2)))
   }
 
-<<<<<<< HEAD
-  // TODO add costing for << and >> method in CollCoster
-=======
   // TODO related to https://github.com/ScorexFoundation/sigmastate-interpreter/issues/418
->>>>>>> c2ec0797
   ignore("Collection.BitShiftLeft") {
     comp("Coll(1,2) << 2") shouldBe
       mkMethodCall(
@@ -223,33 +219,20 @@
         Vector(IntConstant(2)), Map())
   }
 
-<<<<<<< HEAD
-  // TODO add costing for << and >> method in CollCoster
-  ignore("Collection.BitShiftRight") {
-    comp("Coll(1,2) >> 2") shouldBe
-=======
   // TODO related to https://github.com/ScorexFoundation/sigmastate-interpreter/issues/418
   ignore("Collection.BitShiftRight") {
     testMissingCosting("Coll(1,2) >> 2",
->>>>>>> c2ec0797
       mkMethodCall(
         ConcreteCollection(IntConstant(1), IntConstant(2)),
         SCollection.BitShiftRightMethod,
         Vector(IntConstant(2)),
         Map(SCollection.tIV -> SInt))
-<<<<<<< HEAD
+    )
   }
 
   // TODO 1) implement method for special.collection.Coll 2) add rule to CollCoster
   ignore("Collection.BitShiftRightZeroed") {
     comp("Coll(true, false) >>> 2") shouldBe
-=======
-    )
-  }
-
-  property("Collection.BitShiftRightZeroed") {
-    testMissingCosting("Coll(true, false) >>> 2",
->>>>>>> c2ec0797
       mkMethodCall(
         ConcreteCollection(TrueLeaf, FalseLeaf),
         SCollection.BitShiftRightZeroedMethod,
@@ -275,7 +258,6 @@
           ConcreteCollection(Vector(GE(ExtractAmount(ValUse(1, SBox)), LongConstant(1))), SBoolean))), Map())
   }
 
-<<<<<<< HEAD
   // TODO should be fixed
   ignore("SNumeric.toBytes") {
     comp("4.toBytes") shouldBe
@@ -292,21 +274,6 @@
   ignore("SBigInt.multModQ") {
     comp("1.toBigInt.multModQ(2.toBigInt)") shouldBe
       mkMethodCall(BigIntConstant(1), SBigInt.MultModQMethod, IndexedSeq(BigIntConstant(2)))
-=======
-  property("SNumeric.toBytes") {
-    testMissingCosting("4.toBytes",
-      mkMethodCall(IntConstant(4), SInt.method("toBytes").get, IndexedSeq()))
-  }
-
-  property("SNumeric.toBits") {
-    testMissingCosting("4.toBits",
-      mkMethodCall(IntConstant(4), SInt.method("toBits").get, IndexedSeq()))
-  }
-
-  property("SBigInt.multModQ") {
-    testMissingCosting("1.toBigInt.multModQ(2.toBigInt)",
-      mkMethodCall(BigIntConstant(1), SBigInt.MultModQMethod, IndexedSeq(BigIntConstant(2))))
->>>>>>> c2ec0797
   }
 
   property("SBox.tokens") {
@@ -339,43 +306,31 @@
         IndexedSeq(BigIntConstant(1)))
   }
 
-<<<<<<< HEAD
+  //TODO: related to https://github.com/ScorexFoundation/sigmastate-interpreter/issues/422
   // TODO  add rule to OptionCoster
-=======
-  //TODO: related to https://github.com/ScorexFoundation/sigmastate-interpreter/issues/422
->>>>>>> c2ec0797
   ignore("SOption.map") {
-    comp("getVar[Int](1).map({(i: Int) => i + 1})") shouldBe
+    testMissingCosting("getVar[Int](1).map({(i: Int) => i + 1})",
       mkMethodCall(GetVarInt(1),
         SOption.MapMethod.withConcreteTypes(Map(SOption.tT -> SInt, SOption.tR -> SInt)),
         IndexedSeq(Terms.Lambda(
           Vector(("i", SInt)),
           SInt,
-<<<<<<< HEAD
-          Some(Plus(Ident("i", SInt).asIntValue, IntConstant(1))))), Map(SOption.tT -> SInt, SOption.tR -> SInt))
-  }
-
-  // TODO  add rule to OptionCoster
-=======
           Some(Plus(Ident("i", SInt).asIntValue, IntConstant(1))))), Map())
     )
   }
-  
+
   //TODO: related to https://github.com/ScorexFoundation/sigmastate-interpreter/issues/422
->>>>>>> c2ec0797
+
+  // TODO  add rule to OptionCoster
   ignore("SOption.filter") {
-    comp("getVar[Int](1).filter({(i: Int) => i > 0})") shouldBe
+    testMissingCosting("getVar[Int](1).filter({(i: Int) => i > 0})",
       mkMethodCall(GetVarInt(1),
         SOption.FilterMethod.withConcreteTypes(Map(SOption.tT -> SInt)),
         IndexedSeq(Terms.Lambda(
           Vector(("i", SInt)),
           SBoolean,
-<<<<<<< HEAD
-          Some(GT(Ident("i", SInt).asIntValue, IntConstant(0))))), Map(SOption.tT -> SInt))
-=======
           Some(GT(Ident("i", SInt).asIntValue, IntConstant(0))))), Map())
     )
->>>>>>> c2ec0797
   }
 
   // TODO  add rule to OptionCoster
