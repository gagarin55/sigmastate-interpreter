--- conflicted
+++ resolved
@@ -9,13 +9,8 @@
 import scala.util.Random
 
 class ComplexSigSpecification extends SigmaTestingCommons {
-<<<<<<< HEAD
   implicit lazy val IR = new TestingIRContext
-  private def proverGen: Gen[ErgoLikeProvingInterpreter] = for {
-=======
-
   private def proverGen: Gen[ErgoLikeTestProvingInterpreter] = for {
->>>>>>> 9013b1cb
     _ <- Gen.const(1)
   } yield new ErgoLikeTestProvingInterpreter()
 
