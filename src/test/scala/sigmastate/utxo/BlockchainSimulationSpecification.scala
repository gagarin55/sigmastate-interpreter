package sigmastate.utxo

import java.io.{FileWriter, File}

import org.ergoplatform
<<<<<<< HEAD
=======
import org.ergoplatform.ErgoLikeContext.Metadata
import org.ergoplatform.ErgoLikeContext.Metadata._
import org.ergoplatform._
>>>>>>> 9013b1cb
import org.scalacheck.Gen
import org.scalatest.prop.{PropertyChecks, GeneratorDrivenPropertyChecks}
import org.scalatest.{PropSpec, Matchers}
import scorex.crypto.authds.avltree.batch.{Remove, BatchAVLProver, Insert}
import scorex.crypto.authds.{ADDigest, ADKey, ADValue}
import scorex.crypto.hash.{Digest32, Blake2b256}
import scorex.util._
import sigmastate.Values.LongConstant
<<<<<<< HEAD
import sigmastate.helpers.{ErgoLikeProvingInterpreter, SigmaTestingCommons}
import sigmastate.interpreter.ContextExtension
import org.ergoplatform._
import sigmastate.eval.IRContext
import sigmastate.interpreter.Interpreter.{ScriptNameProp, emptyEnv}
import sigmastate.{GE, AvlTreeData}
=======
import sigmastate.helpers.ErgoLikeTestProvingInterpreter
import sigmastate.interpreter.ContextExtension
import sigmastate.{AvlTreeData, GE}
>>>>>>> 9013b1cb

import scala.annotation.tailrec
import scala.collection.concurrent.TrieMap
import scala.collection.mutable
import scala.util.Try


class BlockchainSimulationSpecification extends SigmaTestingCommons {
  import BlockchainSimulationSpecification._
<<<<<<< HEAD
  implicit lazy val IR = new TestingIRContext
  
  def generateBlock(state: ValidationState, miner: ErgoLikeProvingInterpreter, height: Int): Block = {
=======

  def generateBlock(state: ValidationState, miner: ErgoLikeTestProvingInterpreter, height: Int): Block = {
>>>>>>> 9013b1cb
    val minerPubKey = miner.dlogSecrets.head.publicImage
    val boxesToSpend = state.boxesReader.byHeightRegValue(height)

    val txs = boxesToSpend.map { box =>
      val newBoxCandidate =
        new ErgoBoxCandidate(10, minerPubKey, Seq(), Map(heightReg -> LongConstant(height + windowSize)), height)
      val unsignedInput = new UnsignedInput(box.id)
      val tx = UnsignedErgoLikeTransaction(IndexedSeq(unsignedInput), IndexedSeq(newBoxCandidate))
      val context = ErgoLikeContext(height + 1,
        state.state.lastBlockUtxoRoot,
        ErgoLikeContext.dummyPubkey,
        IndexedSeq(box),
        tx,
        box,
        ContextExtension.empty)
      val env = emptyEnv + (ScriptNameProp -> s"height_${state.state.currentHeight}_prove")
      val proverResult = miner.prove(env, box.proposition, context, tx.messageToSign).get

      tx.toSigned(IndexedSeq(proverResult))
    }.toIndexedSeq.ensuring(_.nonEmpty, s"Failed to create txs from boxes $boxesToSpend at height $height")

    Block(txs, minerPubKey.pkBytes)
  }

  property("apply one valid block") {
    val state = ValidationState.initialState()
    val miner = new ErgoLikeTestProvingInterpreter()
    val block = generateBlock(state, miner, 0)
    val updStateTry = state.applyBlock(block)
    updStateTry.isSuccess shouldBe true
  }

  property("too costly block") {
    val state = ValidationState.initialState()
    val miner = new ErgoLikeTestProvingInterpreter()
    val block = generateBlock(state, miner, 0)
    val updStateTry = state.applyBlock(block, maxCost = 1)
    updStateTry.isSuccess shouldBe false
  }

  property("apply many blocks") {
    val state = ValidationState.initialState()
    val miner = new ErgoLikeTestProvingInterpreter()

    @tailrec
    def checkState(state: ValidationState,
                   miner: ErgoLikeTestProvingInterpreter,
                   currentLevel: Int,
                   limit: Int): Unit = currentLevel match {
      case i if i >= limit => ()
      case _ =>
        val block = generateBlock(state, miner, currentLevel)
        val updStateTry = state.applyBlock(block)
        updStateTry.isSuccess shouldBe true
        checkState(updStateTry.get, miner, currentLevel + 1, limit)
    }

    val randomDeepness = Gen.chooseNum(10, 20).sample.getOrElse(15)
    checkState(state, miner, 0, randomDeepness)
  }

  ignore(s"benchmarking applying many blocks (!!! ignored)") {
    val results = new TrieMap[Int, Long]

    def bench(numberOfBlocks: Int): Unit = {

      val state = ValidationState.initialState()
      val miner = new ErgoLikeTestProvingInterpreter()

      val (_, time) = (0 until numberOfBlocks).foldLeft(state -> 0L) { case ((s, timeAcc), h) =>
        val b = generateBlock(state, miner, h)

        val t0 = System.currentTimeMillis()
        val updStateTry = s.applyBlock(b)
        val t = System.currentTimeMillis()

        updStateTry.isSuccess shouldBe true
        updStateTry.get -> (timeAcc + (t - t0))
      }

      println(s"Total time for $numberOfBlocks blocks: $time ms")
      results.put(numberOfBlocks, time)
    }

    bench(100)
    bench(200)
    bench(300)
    bench(400)

    printResults(results.toMap)

    def printResults(results: Map[Int, Long]): Unit = {
      val file = new File("target/bench")
      file.mkdirs()
      val writer = new FileWriter(s"target/bench/result.csv", false)
      val sorted = results.toList.sortBy { case (i, _) => i }
      val header = sorted.map(_._1).mkString(",")
      writer.write(s"$header\n")
      val values = sorted.map(_._2).mkString(",")
      writer.write(s"$values\n")
      writer.flush()
      writer.close()
    }
  }
}

object BlockchainSimulationSpecification {
  private lazy val hash = Blake2b256

  val heightReg = ErgoBox.nonMandatoryRegisters.head

  val windowSize = 10

  val MaxBlockCost = 700000

  case class Block(txs: IndexedSeq[ErgoLikeTransaction], minerPubkey: Array[Byte])

  class InMemoryErgoBoxReader(prover: ValidationState.BatchProver) extends ErgoBoxReader {
    private type KeyType = mutable.WrappedArray.ofByte

    private def getKey(id: Array[Byte]): KeyType = new mutable.WrappedArray.ofByte(id)

    private val boxes = mutable.Map[KeyType, ErgoBox]()

    override def byId(boxId: ADKey): Try[ErgoBox] = byId(getKey(boxId))

    def byId(boxId: KeyType): Try[ErgoBox] = Try(boxes(boxId))

    def byHeightRegValue(i: Int): Iterable[ErgoBox] =
      boxes.values.filter(_.get(heightReg).getOrElse(LongConstant(i + 1)) == LongConstant(i))

    def byTwoInts(r1Id: ErgoBox.RegisterId, int1: Int,
                  r2Id: ErgoBox.RegisterId, int2: Int): Option[ErgoBox] =
      boxes.values.find { box =>
        box.get(r1Id).getOrElse(LongConstant(int1 + 1)) == LongConstant(int1) &&
          box.get(r2Id).getOrElse(LongConstant(int2 + 1)) == LongConstant(int2)
      }

    def allIds: Iterable[KeyType] = boxes.keys

    def applyBlock(block: Block): Unit = {
      val toRemove = block.txs.flatMap(_.inputs).map(_.boxId)
      toRemove.foreach(k => prover.performOneOperation(Remove(k)))
      toRemove.foreach(k => boxes.remove(getKey(k)))

      val toAdd = block.txs.flatMap(_.outputs)
      toAdd.foreach(b => prover.performOneOperation(Insert(b.id, ADValue @@ b.bytes)))
      toAdd.foreach(b => boxes.put(getKey(b.id), b))

      prover.generateProof()
    }

    def digest: ADDigest = prover.digest
  }


  case class ValidationState(state: BlockchainState, boxesReader: InMemoryErgoBoxReader)(implicit IR: IRContext) {
    val validator = new ErgoTransactionValidator
    def applyBlock(block: Block, maxCost: Int = MaxBlockCost): Try[ValidationState] = Try {
      val height = state.currentHeight + 1

<<<<<<< HEAD
      val blockCost = block.txs.foldLeft(0L) {case (accCost, tx) =>
        validator.validate(tx, state.copy(currentHeight = height), boxesReader) match {
=======
      val blockCost = block.txs.foldLeft(0L) { case (accCost, tx) =>
        ErgoTransactionValidator.validate(tx, state.copy(currentHeight = height),
          block.minerPubkey,
          boxesReader,
          Metadata(TestnetNetworkPrefix)) match {
>>>>>>> 9013b1cb
          case Left(throwable) => throw throwable
          case Right(cost) => accCost + cost
        }
      }

      assert(blockCost <= maxCost, s"Block cost $blockCost exceeds limit $maxCost")

      boxesReader.applyBlock(block)
      val newState = BlockchainState(height, state.lastBlockUtxoRoot.copy(startingDigest = boxesReader.digest))
      ValidationState(newState, boxesReader)
    }
  }

  object ValidationState {
    type BatchProver = BatchAVLProver[Digest32, Blake2b256.type]

    val initBlock = Block(
      (0 until windowSize).map { i =>
        val txId = hash.hash(i.toString.getBytes ++ scala.util.Random.nextString(12).getBytes).toModifierId
        val boxes = (1 to 50).map(_ => ErgoBox(10, GE(Height, LongConstant(i)), Seq(), Map(heightReg -> LongConstant(i)), txId))
        ergoplatform.ErgoLikeTransaction(IndexedSeq(), boxes)
      },
      ErgoLikeContext.dummyPubkey
    )

    def initialState(block: Block = initBlock)(implicit IR: IRContext): ValidationState = {
      val keySize = 32
      val prover = new BatchProver(keySize, None)

      val digest = prover.digest
      val utxoRoot = AvlTreeData(digest, keySize)

      val bs = BlockchainState(currentHeight = -2, utxoRoot)

      val boxReader = new InMemoryErgoBoxReader(prover)

      ValidationState(bs, boxReader).applyBlock(block).get
    }
  }

}<|MERGE_RESOLUTION|>--- conflicted
+++ resolved
@@ -3,12 +3,9 @@
 import java.io.{FileWriter, File}
 
 import org.ergoplatform
-<<<<<<< HEAD
-=======
 import org.ergoplatform.ErgoLikeContext.Metadata
 import org.ergoplatform.ErgoLikeContext.Metadata._
 import org.ergoplatform._
->>>>>>> 9013b1cb
 import org.scalacheck.Gen
 import org.scalatest.prop.{PropertyChecks, GeneratorDrivenPropertyChecks}
 import org.scalatest.{PropSpec, Matchers}
@@ -17,18 +14,12 @@
 import scorex.crypto.hash.{Digest32, Blake2b256}
 import scorex.util._
 import sigmastate.Values.LongConstant
-<<<<<<< HEAD
-import sigmastate.helpers.{ErgoLikeProvingInterpreter, SigmaTestingCommons}
+import sigmastate.helpers.ErgoLikeTestProvingInterpreter
+import sigmastate.helpers.{SigmaTestingCommons}
 import sigmastate.interpreter.ContextExtension
-import org.ergoplatform._
 import sigmastate.eval.IRContext
 import sigmastate.interpreter.Interpreter.{ScriptNameProp, emptyEnv}
 import sigmastate.{GE, AvlTreeData}
-=======
-import sigmastate.helpers.ErgoLikeTestProvingInterpreter
-import sigmastate.interpreter.ContextExtension
-import sigmastate.{AvlTreeData, GE}
->>>>>>> 9013b1cb
 
 import scala.annotation.tailrec
 import scala.collection.concurrent.TrieMap
@@ -38,14 +29,9 @@
 
 class BlockchainSimulationSpecification extends SigmaTestingCommons {
   import BlockchainSimulationSpecification._
-<<<<<<< HEAD
   implicit lazy val IR = new TestingIRContext
-  
-  def generateBlock(state: ValidationState, miner: ErgoLikeProvingInterpreter, height: Int): Block = {
-=======
 
   def generateBlock(state: ValidationState, miner: ErgoLikeTestProvingInterpreter, height: Int): Block = {
->>>>>>> 9013b1cb
     val minerPubKey = miner.dlogSecrets.head.publicImage
     val boxesToSpend = state.boxesReader.byHeightRegValue(height)
 
@@ -207,16 +193,10 @@
     def applyBlock(block: Block, maxCost: Int = MaxBlockCost): Try[ValidationState] = Try {
       val height = state.currentHeight + 1
 
-<<<<<<< HEAD
-      val blockCost = block.txs.foldLeft(0L) {case (accCost, tx) =>
-        validator.validate(tx, state.copy(currentHeight = height), boxesReader) match {
-=======
       val blockCost = block.txs.foldLeft(0L) { case (accCost, tx) =>
-        ErgoTransactionValidator.validate(tx, state.copy(currentHeight = height),
+        validator.validate(tx, state.copy(currentHeight = height),
           block.minerPubkey,
-          boxesReader,
-          Metadata(TestnetNetworkPrefix)) match {
->>>>>>> 9013b1cb
+          boxesReader) match {
           case Left(throwable) => throw throwable
           case Right(cost) => accCost + cost
         }
