--- conflicted
+++ resolved
@@ -1,12 +1,9 @@
 package sigmastate.utxo
 
-<<<<<<< HEAD
 import com.google.common.primitives.{Bytes, Longs}
-=======
 import com.google.common.primitives.Bytes
 import org.scalatest.{Matchers, PropSpec}
 import org.scalatest.prop.{GeneratorDrivenPropertyChecks, PropertyChecks}
->>>>>>> 8e8e08c9
 import org.scalatest.TryValues._
 import org.scalatest.prop.{GeneratorDrivenPropertyChecks, PropertyChecks}
 import org.scalatest.{Matchers, PropSpec}
@@ -15,12 +12,10 @@
 import scorex.crypto.authds.avltree.batch._
 import scorex.crypto.authds.{ADKey, ADValue}
 import scorex.crypto.encode.Base16
-<<<<<<< HEAD
 import scorex.crypto.hash.{Blake2b256, Digest32}
 import sigmastate.Values._
 import sigmastate._
-=======
-import scorex.crypto.hash.{Blake2b256, Blake2b256Unsafe, Digest32}
+import scorex.crypto.hash.{Blake2b256, Digest32}
 import sigmastate._
 import sigmastate.Values._
 import BoxHelpers.createBox
@@ -28,16 +23,12 @@
 import fastparse.core.Parsed.{Failure, Success}
 import scorex.crypto.authds.{ADKey, ADValue}
 import scorex.crypto.authds.avltree.batch.{BatchAVLProver, Insert, Lookup}
->>>>>>> 8e8e08c9
 import sigmastate.interpreter.GroupSettings
 import sigmastate.lang.Terms._
-<<<<<<< HEAD
 import sigmastate.lang._
 import sigmastate.utxo.BoxHelpers.createBox
-=======
 import sigmastate.lang.syntax.ParserException
 import sigmastate.serialization.ValueSerializer
->>>>>>> 8e8e08c9
 import sigmastate.utxo.ErgoBox._
 
 class ErgoInterpreterSpecification extends PropSpec
@@ -1424,7 +1415,6 @@
     verifier.verify(prop, ctx, pr, fakeMessage).get shouldBe true
   }
 
-<<<<<<< HEAD
   property(">= compile") {
     val elementId = 1: Byte
     val env = Map("elementId" -> elementId)
@@ -1434,7 +1424,8 @@
         |  taggedInt(elementId) >= 120
         |}""".stripMargin).asBoolValue
     propComp shouldBe propTree
-=======
+  }
+
   property("P2SH") {
     val scriptId = 21.toByte
 
@@ -1459,7 +1450,6 @@
     val proof = prover.prove(prop, ctx, fakeMessage).get
 
     (new ErgoInterpreter).verify(prop, ctx, proof, fakeMessage).get shouldBe true
->>>>>>> 8e8e08c9
   }
 
   property("avl tree - leaf satisfying condition exists") {
@@ -1514,23 +1504,6 @@
     // TODO check that verifier return false for incorrect proofs?
   }
 
-<<<<<<< HEAD
-=======
-  property(">= compile") {
-    val elementId = 1: Byte
-    val env = Map("elementId" -> elementId)
-    val propTree = GE(TaggedInt(elementId), IntConstant(120))
-    val propComp = compile(env,
-      """{
-        |  taggedInt(elementId) >= 120
-        |}""".stripMargin).asBoolValue
-    propComp shouldBe propTree
-    //    Expected :GE(TaggedInt(1),IntConstant(120))
-    //    Actual   :GE(Apply(Ident(taggedInt,(SInt) => SInt),Vector(IntConstant(1))),IntConstant(120))
-  }
-
-
->>>>>>> 8e8e08c9
   property("avl tree - prover provides proof") {
 
     val avlProver = new BatchAVLProver[Digest32, Blake2b256.type](keyLength = 32, None)
