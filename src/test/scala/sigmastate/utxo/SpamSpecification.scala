package sigmastate.utxo

import org.ergoplatform
import org.ergoplatform._
import org.scalacheck.Gen
import scorex.crypto.hash.Blake2b256
import scorex.utils.Random
import sigmastate.Values._
import sigmastate._
import sigmastate.interpreter.Interpreter._
import sigmastate.helpers.{ErgoLikeTestProvingInterpreter, SigmaTestingCommons}


/**
  * Suite of tests where a malicious prover tries to feed a verifier with a script which is costly to verify
  */
class SpamSpecification extends SigmaTestingCommons {
  implicit lazy val IR = new TestingIRContext
  //we assume that verifier must finish verification of any script in less time than 3M hash calculations
  // (for the Blake2b256 hash function over a single block input)
  lazy val Timeout: Long = {
    val block = Array.fill(16)(0: Byte)
    val hf = Blake2b256

    //just in case to heat up JVM
    (1 to 1000000).foreach(_ => hf(block))

    val t0 = System.currentTimeMillis()
<<<<<<< HEAD
    (1 to 15000000).foreach(_ => hf(block))
=======
    (1 to 20000000).foreach(_ => hf(block))
>>>>>>> 457c0767
    val t = System.currentTimeMillis()
    t - t0
  }

  def termination[T](fn: () => T): (T, Boolean) = {
    val t0 = System.currentTimeMillis()
    val res = fn()
    val t = System.currentTimeMillis()
    (res, (t - t0) < Timeout)
  }

  property("huge byte array") {
    //todo: make value dependent on CostTable constants, not magic constant
    val ba = Random.randomBytes(10000000)

    val id = 11: Byte
    val id2 = 12: Byte

    val prover = new ErgoLikeTestProvingInterpreter(CostTable.ScriptLimit * 10)
      .withContextExtender(id, ByteArrayConstant(ba))
      .withContextExtender(id2, ByteArrayConstant(ba))

    val spamScript = EQ(CalcBlake2b256(GetVarByteArray(id).get), CalcBlake2b256(GetVarByteArray(id2).get))

    val ctx = ErgoLikeContext.dummy(fakeSelf)

    val prt = prover.prove(emptyEnv + (ScriptNameProp -> "prove"), spamScript, ctx, fakeMessage)
//    prt.isSuccess shouldBe true

    val pr = prt.get

    val verifier = new ErgoLikeTestInterpreter
    val (res, terminated) = termination(() =>
      verifier.verify(emptyEnv + (ScriptNameProp -> "verify"), spamScript, ctx, pr, fakeMessage)
    )

    res.isFailure shouldBe true
    terminated shouldBe true
  }

  /** This case verifies behavior of script interpreter when given enormously deep tree.
    * Below it is at least 150 levels.
    * When transaction is validated the script is deserialized for execution.
    * It should be checked by deserializer for it's depth.
    * The scripts with more than 150 levels are considered malicious.
  */
  property("big byte array with a lot of operations") {
//    fail("fix the stack overflow in this test")

    val ba = Random.randomBytes(5000000)

    val id = 21: Byte

    val prover = new ErgoLikeTestProvingInterpreter(CostTable.ScriptLimit * 10).withContextExtender(id, ByteArrayConstant(ba))

    val bigSubScript = (1 to 120).foldLeft(CalcBlake2b256(GetVarByteArray(id).get)) { case (script, _) =>
      CalcBlake2b256(script)
    }

    val spamScript = NEQ(bigSubScript, CalcBlake2b256(ByteArrayConstant(Array.fill(32)(0: Byte))))

    val ctx = ErgoLikeContext.dummy(fakeSelf)

    val prt = prover.prove(emptyEnv + (ScriptNameProp -> "prove"), spamScript, ctx, fakeMessage)
    prt.isSuccess shouldBe true

    val pr = prt.get

    val ctxv = ctx.withExtension(pr.extension)

    val verifier = new ErgoLikeTestInterpreter
    val (_, terminated) = termination(() =>
      verifier.verify(emptyEnv + (ScriptNameProp -> "verify"), spamScript, ctxv, pr.proof, fakeMessage)
    )
    terminated shouldBe true
  }

  property("ring signature - maximum ok ring size") {
    val prover = new ErgoLikeTestProvingInterpreter(maxCost = CostTable.ScriptLimit * 2)
    val verifier = new ErgoLikeTestInterpreter
    val secret = prover.dlogSecrets.head

    val simulated = (1 to 98).map { _ =>
      new ErgoLikeTestProvingInterpreter().dlogSecrets.head.publicImage
    }

    val ctx = ErgoLikeContext.dummy(fakeSelf)

    val publicImages = secret.publicImage +: simulated
    val prop = OR(publicImages.map(image => SigmaPropConstant(image).isValid))

    val pt0 = System.currentTimeMillis()
    val proof = prover.prove(emptyEnv + (ScriptNameProp -> "prove"), prop, ctx, fakeMessage).get
    val pt = System.currentTimeMillis()

    val (_, terminated) = termination(() =>
      verifier.verify(emptyEnv + (ScriptNameProp -> "verify"), prop, ctx, proof, fakeMessage)
    )
    terminated shouldBe true
  }

  property("transaction with many outputs") {
    forAll(Gen.choose(10, 200), Gen.choose(200, 5000)) { case (orCnt, outCnt) =>
      whenever(orCnt > 10 && outCnt > 200) {
    val orCnt = 10
    val outCnt = 5
    val prover = new ErgoLikeTestProvingInterpreter(maxCost = CostTable.ScriptLimit * 1000000L)

    val propToCompare = OR((1 to orCnt).map(_ => EQ(LongConstant(6), LongConstant(5))))

    val spamProp = OR((1 until orCnt).map(_ => EQ(LongConstant(6), LongConstant(5))) :+
      EQ(LongConstant(6), LongConstant(6)))

    val spamScript =
      Exists(Outputs,
        FuncValue(Vector((1, SBox)),
          AND(
            GE(ExtractAmount(ValUse(1, SBox)), LongConstant(10)),
            EQ(ExtractScriptBytes(ValUse(1, SBox)), ByteArrayConstant(propToCompare.bytes))
          )
        )
      )

    val txOutputs = ((1 to outCnt) map (_ => ErgoBox(11, spamProp, 0))) :+ ErgoBox(11, propToCompare, 0)
    val tx = ErgoLikeTransaction(IndexedSeq(), txOutputs)

    val ctx = ErgoLikeContext.dummy(createBox(0, propToCompare)).withTransaction(tx)

    val pt0 = System.currentTimeMillis()
    val proof = prover.prove(emptyEnv + (ScriptNameProp -> "prove"), spamScript, ctx, fakeMessage).get
    val pt = System.currentTimeMillis()
    println(s"Prover time: ${(pt - pt0) / 1000.0} seconds")

    val verifier = new ErgoLikeTestInterpreter
    val (_, terminated) = termination(() =>
      verifier.verify(emptyEnv + (ScriptNameProp -> "verify"), spamScript, ctx, proof, fakeMessage))
    terminated shouldBe true
      }
    }
  }

  property("transaction with many inputs and outputs") { // TODO avoid too complex cost function by approximating INPUT and OUTPUT sizes
    implicit lazy val IR = new TestingIRContext {
      this.useAlphaEquality = true
      override val okPrintEvaluatedEntries = false
      override def onEvaluatedGraphNode(env: DataEnv, sym: Sym, value: AnyRef): Unit = {
        if (okPrintEvaluatedEntries)
          println(printEnvEntry(sym, value))
      }
    }
    val prover = new ErgoLikeTestProvingInterpreter(maxCost = Long.MaxValue)

    val prop = Exists(Inputs,
      FuncValue(Vector((1, SBox)),
        Exists(Outputs,
          FuncValue(Vector((2, SBox)), EQ(ExtractScriptBytes(ValUse(1, SBox)), ExtractScriptBytes(ValUse(2, SBox)))))))

    val inputScript = OR((1 to 200).map(_ => EQ(LongConstant(6), LongConstant(5))))
    val outputScript = OR((1 to 200).map(_ => EQ(LongConstant(6), LongConstant(6))))

    val inputs = ((1 to 999) map (_ => ErgoBox(11, inputScript, 0))) :+ ErgoBox(11, outputScript, 0)
    val outputs = (1 to 1000) map (_ => ErgoBox(11, outputScript, 0))

    val tx = ergoplatform.ErgoLikeTransaction(IndexedSeq(), outputs)

    val ctx = new ErgoLikeContext(currentHeight = 0,
      lastBlockUtxoRoot = AvlTreeData.dummy,
      minerPubkey = ErgoLikeContext.dummyPubkey,
      boxesToSpend = inputs,
      spendingTransaction = tx,
      self = ErgoBox(11, prop, 0))

    println(s"Timeout: ${Timeout / 1000.0} seconds")

    val pt0 = System.currentTimeMillis()
    val proof = prover.prove(emptyEnv + (ScriptNameProp -> "prove"), prop, ctx, fakeMessage).get
    val pt = System.currentTimeMillis()
    println(s"Prover time: ${(pt - pt0) / 1000.0} seconds")

    val verifier = new ErgoLikeTestInterpreter
    val (res, terminated) = termination(() => verifier.verify(emptyEnv + (ScriptNameProp -> "verify"), prop, ctx, proof, fakeMessage))
    val pt2 = System.currentTimeMillis()
    println(s"Verifier time: ${(pt2 - pt) / 1000.0} seconds")
    terminated shouldBe true
    res.isFailure shouldBe true
  }
}<|MERGE_RESOLUTION|>--- conflicted
+++ resolved
@@ -26,11 +26,7 @@
     (1 to 1000000).foreach(_ => hf(block))
 
     val t0 = System.currentTimeMillis()
-<<<<<<< HEAD
-    (1 to 15000000).foreach(_ => hf(block))
-=======
     (1 to 20000000).foreach(_ => hf(block))
->>>>>>> 457c0767
     val t = System.currentTimeMillis()
     t - t0
   }
