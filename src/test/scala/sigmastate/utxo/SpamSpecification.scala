--- conflicted
+++ resolved
@@ -21,10 +21,7 @@
 import sigmastate.interpreter.{ContextExtension, CostedProverResult}
 import sigmastate.lang.Terms._
 import sigmastate.lang.exceptions.CosterException
-<<<<<<< HEAD
 import sigmastate.serialization.generators.ObjectGenerators
-=======
->>>>>>> df11bde5
 import special.collection.Coll
 
 
@@ -193,28 +190,6 @@
       """.stripMargin).asBoolValue.toSigmaProp
 
     checkScript(spamScript)
-
-<<<<<<< HEAD
-=======
-    val prover = new ContextEnrichingTestProvingInterpreter()
-      .withContextExtender(id, ByteArrayConstant(ba))
-      .withContextExtender(id2, ByteArrayConstant(ba))
-
-    //val spamScript = EQ(CalcBlake2b256(GetVarByteArray(id).get), CalcBlake2b256(GetVarByteArray(id2).get)).toSigmaProp
-
-    val ctx = ErgoLikeContext.dummy(fakeSelf)
-
-    val pr = prover.withSecrets(alice.dlogSecrets).prove(emptyEnv + (ScriptNameProp -> "prove"), spamScript, ctx, fakeMessage).get
-
-    val verifier = new ErgoLikeTestInterpreter
-
-    val (_, calcTime) = BenchmarkUtil.measureTime {
-      verifier.verify(emptyEnv + (ScriptNameProp -> "verify"), spamScript, ctx, pr, fakeMessage)
-    }
-    println(s"Verify time: $calcTime millis")
-    println("Timeout: " + Timeout)
-    (calcTime < Timeout) shouldBe true
-
   }
 
   property("large num of inputs 1") {
@@ -419,7 +394,6 @@
     )
     res.isFailure shouldBe true
     terminated shouldBe true
->>>>>>> df11bde5
   }
 
 
