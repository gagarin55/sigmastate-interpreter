--- conflicted
+++ resolved
@@ -584,13 +584,9 @@
       """.stripMargin).asBoolValue.toSigmaProp)
   }
 
-<<<<<<< HEAD
   property("large loop: fold") {
     val check = "i && b == 1"
-=======
-  property("large loop: fold 1") {
-    assert(warmUpPrecondition)
->>>>>>> b1f44daf
+    assert(warmUpPrecondition)
     checkScript(compile(maxSizeCollEnv + (ScriptNameProp -> "fold 1"),
       s"""{
          |  OUTPUTS(0).R8[Coll[Byte]].get.fold(true, {(i:Boolean, b:Byte) =>
@@ -600,16 +596,11 @@
       """.stripMargin).asBoolValue.toSigmaProp)
   }
 
-<<<<<<< HEAD
   property("large loop: fold with complex logic") {
     val check = "(i && b == 1) || (b == 2 && !i) || anyOf(Coll(i || b > 3, b == 0, b == -1, b == -2 && i))"
+    assert(warmUpPrecondition)
     checkScript(
       compile(maxSizeCollEnv + (ScriptNameProp -> check),
-=======
-  property("large loop: fold 2") {
-    assert(warmUpPrecondition)
-    checkScript(compile(maxSizeCollEnv + (ScriptNameProp -> "fold 2"),
->>>>>>> b1f44daf
       s"""{
         |  OUTPUTS(0).R8[Coll[Byte]].get.fold(true, {(i:Boolean, b:Byte) =>
         |    $check
