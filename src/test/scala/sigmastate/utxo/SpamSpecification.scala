--- conflicted
+++ resolved
@@ -16,7 +16,6 @@
 import sigmastate.basics.DLogProtocol.ProveDlog
 import sigmastate.eval._
 import sigmastate.interpreter.Interpreter._
-import sigmastate.helpers.{ContextEnrichingTestProvingInterpreter, ErgoLikeTestInterpreter, SigmaTestingCommons}
 import sigmastate.helpers.{ContextEnrichingTestProvingInterpreter, SigmaTestingCommons, ErgoLikeTestInterpreter}
 import sigmastate.interpreter.ContextExtension
 import sigmastate.lang.exceptions.CosterException
@@ -46,13 +45,9 @@
     val t0 = System.currentTimeMillis()
     val res = fn()
     val t = System.currentTimeMillis()
-    println("TIMEOUT IS "+Timeout)
-    println("TIME IS "+(t-t0))
     (res, (t - t0) < Timeout)
   }
 
-<<<<<<< HEAD
-=======
   property("nested loops 1") {
     val alice = new ContextEnrichingTestProvingInterpreter
     val alicePubKey:ProveDlog = alice.dlogSecrets.head.publicImage
@@ -104,14 +99,12 @@
     val pr = prover.prove(emptyEnv + (ScriptNameProp -> "prove"), spamScript, ctx, fakeMessage).get
 
     val verifier = new ErgoLikeTestInterpreter
-    val start = System.currentTimeMillis()
-    val (res, terminated) = termination(() =>
+    val (_, calcTime) = BenchmarkUtil.measureTime {
       verifier.verify(emptyEnv + (ScriptNameProp -> "verify"), spamScript, ctx, pr, fakeMessage)
-    )
-    val end = System.currentTimeMillis()
-    println("Verify time: millis "+(end-start))
+    }
+    println(s"Verify time: $calcTime millis")
     println("Timeout: " + Timeout)
-    terminated shouldBe true
+    (calcTime < Timeout) shouldBe true
   }
 
   property("nested loops 2") {
@@ -145,7 +138,7 @@
     val id = 11: Byte
     val id2 = 12: Byte
 
-    val prover = new ContextEnrichingTestProvingInterpreter() // (CostTable.ScriptLimit)
+    val prover = new ContextEnrichingTestProvingInterpreter()
       .withContextExtender(id, ByteArrayConstant(ba))
       .withContextExtender(id2, ByteArrayConstant(ba))
 
@@ -156,18 +149,15 @@
     val pr = prover.withSecrets(alice.dlogSecrets).prove(emptyEnv + (ScriptNameProp -> "prove"), spamScript, ctx, fakeMessage).get
 
     val verifier = new ErgoLikeTestInterpreter
-    val start = System.currentTimeMillis()
-    val (res, terminated) = termination(() =>
+    val (_, calcTime) = BenchmarkUtil.measureTime {
       verifier.verify(emptyEnv + (ScriptNameProp -> "verify"), spamScript, ctx, pr, fakeMessage)
-    )
-    val end = System.currentTimeMillis()
-    println("Verify time: millis "+(end-start))
-    //res.isFailure shouldBe true
-    terminated shouldBe true
-  }
-
-
->>>>>>> 157dc2c2
+    }
+    println(s"Verify time: $calcTime millis")
+    println("Timeout: " + Timeout)
+    (calcTime < Timeout) shouldBe true
+  }
+
+
   property("huge byte array") {
     //TODO coverage: make value dependent on CostTable constants, not magic constant
     val ba = Random.randomBytes(10000000)
