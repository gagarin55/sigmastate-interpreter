--- conflicted
+++ resolved
@@ -79,21 +79,12 @@
     val scriptVarId = 2: Byte
     val transitionProofId = 3: Byte
 
-<<<<<<< HEAD
-    val isMember = OptionIsDefined(TreeLookup(ExtractRegisterAs[SAvlTree.type](Self, fsmDescRegister).get,
-      Append(
-        ConcreteCollection[SByte.type](
-          ExtractRegisterAs[SByte.type](Self, currentStateRegister).get,
-          ExtractRegisterAs[SByte.type](ByIndex(Outputs, IntConstant.Zero),
-            currentStateRegister).getOrElse(ByteConstant(-1))),
-=======
     val isMember = OptionIsDefined(TreeLookup(OptionGet(ExtractRegisterAs[SAvlTree.type](Self, fsmDescRegister)),
       Append(
         ConcreteCollection[SByte.type](
           OptionGet(ExtractRegisterAs[SByte.type](Self, currentStateRegister)),
           OptionGetOrElse(ExtractRegisterAs[SByte.type](ByIndex(Outputs, IntConstant.Zero),
             currentStateRegister), ByteConstant(-1))),
->>>>>>> 955e5edb
         CalcBlake2b256(TaggedByteArray(scriptVarId))
       ),
       TaggedByteArray(transitionProofId)))
@@ -108,18 +99,6 @@
     val preservation = AND(scriptPreservation, treePreservation)
 
     val finalStateCheck = EQ(ExtractRegisterAs[SByte.type](Self, currentStateRegister).get, ByteConstant(state3Id))
-<<<<<<< HEAD
-    /*
-        TODO uncomment when OR will be lazy
-        val finalScriptCorrect = OptionIsDefined(TreeLookup(ExtractRegisterAs[SAvlTree.type](Self, fsmDescRegister).get,
-          Append(
-            ConcreteCollection[SByte.type](ExtractRegisterAs[SByte.type](Self, currentStateRegister).get,
-                                           ByteConstant(leaveFsmStateId)),
-            CalcBlake2b256(TaggedByteArray(scriptVarId))
-          ),
-          TaggedByteArray(transitionProofId)))
-    */
-=======
 
     /*
     val finalScriptCorrect = OptionIsDefined(
@@ -134,7 +113,6 @@
         TaggedByteArray(transitionProofId))
     )*/
 
->>>>>>> 955e5edb
     val finalScriptCorrect = TrueLeaf
 
 
