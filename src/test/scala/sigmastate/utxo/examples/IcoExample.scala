--- conflicted
+++ resolved
@@ -235,90 +235,6 @@
   implicit lazy val IR: IRContext = new IRContext with CompiletimeCosting
 
   lazy val spec = TestContractSpec(suite)
-<<<<<<< HEAD
-  lazy val backer = spec.ProvingParty("Alice")
-  lazy val project = spec.ProvingParty("Bob")
-
-  /**
-    * Simplest ICO example
-    */
-  property("simple ico example") {
-
-    val fundingEnv = Map(
-      ScriptNameProp -> "fundingScriptEnv",
-      "proof" -> Array.emptyByteArray
-    )
-
-    val fundingScript = compileWithCosting(fundingEnv,
-      """{
-        |
-        |  val inputIndexes = getVar[Coll[Int]](1)
-        |
-        |  val toAddFn = { (b: Box) =>
-        |     val pk = b.R4[Coll[Byte]].get
-        |     val value = longToByteArray(b.value)
-        |     (pk, value)
-        |  }
-        |
-        |  val toAdd: Coll[(Coll[Byte], Coll[Byte])] = inputIndexes.map{ (i: Int) =>
-        |   val input = INPUTS(i)
-        |   toAddFn(input)
-        |  }
-        |
-        |  val modifiedTree = treeInserts(SELF.R4[AvlTree].get, toAdd, proof).get
-        |
-        |  val expectedTree = OUTPUTS(0).R4[AvlTree].get
-        |
-        |  modifiedTree == expectedTree
-        |
-        |}""".stripMargin
-    ).asBoolValue.toSigmaProp
-
-
-    val fixingScript = compileWithCosting(fundingEnv,
-      """{
-        |}""".stripMargin
-    ).asBoolValue.toSigmaProp
-
-
-    val withdrawTokensScript = compileWithCosting(fundingEnv,
-      """{
-        |
-        |  val totalTokens = 1000000
-        |
-        |  val tokenPrice = SELF.value / totalTokens
-        |
-        |  val outputIndexes = getVar[Coll[Int]](1)
-        |
-        |  val selfOut = OUTPUTS(0)
-        |
-        |  val toAdd: Coll[(Coll[Byte], Coll[Byte])] = outputIndexes.map{ (i: Int) =>
-        |   val input = INPUTS(i)
-        |   toAddFn(input)
-        |  }
-        |
-        |  val modifiedTree = treeRemovals(SELF.R4[AvlTree].get, toAdd, proof).get
-        |
-        |  val expectedTree = OUTPUTS(0).R4[AvlTree].get
-        |
-        |  modifiedTree == expectedTree
-        |
-        |}""".stripMargin
-    ).asBoolValue.toSigmaProp
-
-
-    val withdrawErgoScript = compileWithCosting(fundingEnv,
-      """{
-          |
-          |
-          |}""".stripMargin
-    ).asBoolValue.toSigmaProp
-
-
-    println(fundingScript)
-
-    val projectProver = new ErgoLikeTestProvingInterpreter
-=======
   lazy val project = new ErgoLikeTestProvingInterpreter()
 
   private val miningRewardsDelay = 720
@@ -455,7 +371,6 @@
       |}""".stripMargin
   ).asSigmaProp
 
->>>>>>> 47514218
 
 
   property("simple ico example - fundraising stage only") {
