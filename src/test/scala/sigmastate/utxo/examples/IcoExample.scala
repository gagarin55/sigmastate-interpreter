--- conflicted
+++ resolved
@@ -13,7 +13,8 @@
 import sigmastate.interpreter.Interpreter.ScriptNameProp
 import sigmastate.lang.Terms._
 
-class IcoExample extends SigmaTestingCommons { suite =>
+class IcoExample extends SigmaTestingCommons {
+  suite =>
   implicit lazy val IR: TestingIRContext = new TestingIRContext()
   lazy val spec = TestContractSpec(suite)
   lazy val backer = spec.ProvingParty("Alice")
@@ -24,22 +25,15 @@
     */
   property("simple ico example - fundraising stage only") {
     val fundingEnv = Map(
-<<<<<<< HEAD
       ScriptNameProp -> "fundingScriptEnv"
-=======
-      "proof" -> Array.emptyByteArray
->>>>>>> 459f2d26
     )
 
     val fundingScript = compileWithCosting(fundingEnv,
       """{
-<<<<<<< HEAD
         |  val proof = getVar[Coll[Byte]](1).get
         |
         |  // val funders: Coll[Box] = INPUTS.filter({(b: Box) => b.R5[Int].isEmpty})
         |
-=======
->>>>>>> 459f2d26
         |  val toAdd: Coll[(Coll[Byte], Coll[Byte])] = INPUTS.map({ (b: Box) =>
         |     val pk = b.R4[Coll[Byte]].get
         |     val value = longToByteArray(b.value)
@@ -57,16 +51,15 @@
 
     val avlProver = new BatchAVLProver[Digest32, Blake2b256.type](keyLength = 32, None)
     val digest = avlProver.digest
-    val flags = AvlTreeFlags.AllOperationsAllowed
-    val initTreeData = new AvlTreeData(digest, flags, 32, None)
+    val initTreeData = new AvlTreeData(digest, AvlTreeFlags.AllOperationsAllowed, 32, None)
 
     val projectBoxBefore = ErgoBox(10, fundingScript, 0, Seq(),
-      Map(R4 -> ByteArrayConstant(Array.fill(32)(0: Byte)), R5 -> AvlTreeConstant(initTreeData)))
+      Map(R4 -> ByteArrayConstant(Array.fill(16)(0: Byte) ++ Array.fill(16)(1: Byte)), R5 -> AvlTreeConstant(initTreeData)))
 
     val inputBoxes = IndexedSeq(projectBoxBefore)
 
     inputBoxes.foreach { b =>
-      val k = b.get(R4).get.asInstanceOf[CollectionConstant[SByte.type]].bytes
+      val k = b.get(R4).get.asInstanceOf[CollectionConstant[SByte.type]].value
       val v = Longs.toByteArray(b.value)
       avlProver.performOneOperation(Insert(ADKey @@ k, ADValue @@ v))
     }
@@ -87,14 +80,10 @@
       spendingTransaction = fundingTx,
       self = projectBoxBefore)
 
-<<<<<<< HEAD
     val projectProver = new ContextEnrichingTestProvingInterpreter()
       .withContextExtender(1, ByteArrayConstant(proof))
 
-    projectProver.prove(fundingEnv, fundingScript, fundingContext, fakeMessage).get
-=======
     projectProver.prove(fundingEnv + (ScriptNameProp -> "fundingScriptEnv"), fundingScript, fundingContext, fakeMessage).get
->>>>>>> 459f2d26
   }
 
   property("simple ico example - fixing stage") {
