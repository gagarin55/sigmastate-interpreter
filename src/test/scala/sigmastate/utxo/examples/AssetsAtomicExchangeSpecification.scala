--- conflicted
+++ resolved
@@ -111,24 +111,14 @@
 
     sellerProp shouldBe altSellerProp
 
-<<<<<<< HEAD
     //tx inputs
-    val input0 = ErgoBox(100, buyerProp)
-    val input1 = ErgoBox(1, sellerProp, Seq(tokenId -> 60))
-
-    //tx ouputs
-    val newBox1 = ErgoBox(1, tokenBuyerKey, Seq(tokenId -> 60), Map(R4 -> ByteArrayConstant(input0.id)))
-    val newBox2 = ErgoBox(100, tokenSellerKey, Seq(), Map(R4 -> ByteArrayConstant(input1.id)))
+    val input0 = ErgoBox(100, buyerProp, 0)
+    val input1 = ErgoBox(1, sellerProp, 0, Seq(tokenId -> 60))
+
+    //tx outputs
+    val newBox1 = ErgoBox(1, tokenBuyerKey, 0, Seq(tokenId -> 60), Map(R4 -> ByteArrayConstant(input0.id)))
+    val newBox2 = ErgoBox(100, tokenSellerKey, 0, Seq(), Map(R4 -> ByteArrayConstant(input1.id)))
     val newBoxes = IndexedSeq(newBox1, newBox2)
-=======
-    val newBox1 = ErgoBox(1, tokenBuyerKey, 0, Seq(tokenId -> 60))
-    val newBox2 = ErgoBox(100, tokenSellerKey, 0)
-    val newBoxes = IndexedSeq(newBox1, newBox2)
-
-    val input1 = ErgoBox(100, buyerProp, 0)
-
-    val input2 = ErgoBox(1, sellerProp, 0, Seq(tokenId -> 60))
->>>>>>> c645b1a1
 
     val spendingTransaction = ErgoLikeTransaction(IndexedSeq(), newBoxes)
 
@@ -226,12 +216,12 @@
       """.stripMargin).asBoolValue
 
     //tx inputs
-    val input0 = ErgoBox(10000, buyerProp)
-    val input1 = ErgoBox(0, sellerProp, Seq(tokenId -> 60))
+    val input0 = ErgoBox(10000, buyerProp, 0)
+    val input1 = ErgoBox(0, sellerProp, 0, Seq(tokenId -> 60))
 
     //tx outputs
-    val newBox1 = ErgoBox(5050, tokenBuyerKey, Seq(tokenId -> 10), Map(R4 -> ByteArrayConstant(input0.id)))
-    val newBox2 = ErgoBox(4950, tokenSellerKey, Seq(tokenId -> 50), Map(R4 -> ByteArrayConstant(input1.id)))
+    val newBox1 = ErgoBox(5050, tokenBuyerKey, 0, Seq(tokenId -> 10), Map(R4 -> ByteArrayConstant(input0.id)))
+    val newBox2 = ErgoBox(4950, tokenSellerKey, 0, Seq(tokenId -> 50), Map(R4 -> ByteArrayConstant(input1.id)))
     val newBoxes = IndexedSeq(newBox1, newBox2)
 
     val spendingTransaction = ErgoLikeTransaction(IndexedSeq(), newBoxes)
