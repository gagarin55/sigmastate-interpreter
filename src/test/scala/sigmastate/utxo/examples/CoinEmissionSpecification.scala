package sigmastate.utxo.examples

import org.ergoplatform.{ErgoLikeContext, Height, _}
import scorex.util.ScorexLogging
<<<<<<< HEAD
import sigmastate.Values.{LongConstant, IntConstant, SValue}
import sigmastate.helpers.{ErgoLikeProvingInterpreter, SigmaTestingCommons}
import sigmastate.interpreter.ContextExtension
import sigmastate.interpreter.Interpreter.{ScriptNameProp, emptyEnv, ScriptEnv}
import sigmastate.lang.Terms._
import sigmastate.utxo.BlockchainSimulationSpecification.{ValidationState, Block}
=======
import sigmastate.Values.{ConcreteCollection, IntConstant, LongConstant}
import sigmastate.helpers.{ErgoLikeTestProvingInterpreter, SigmaTestingCommons}
import sigmastate.interpreter.ContextExtension
import sigmastate.serialization.OpCodes
import sigmastate.utxo.BlockchainSimulationSpecification.{Block, ValidationState}
>>>>>>> 9013b1cb
import sigmastate.utxo._
import sigmastate.{SLong, _}
import sigmastate.lang.Terms._

/**
  * Coin emission specification.
  * Instead of having implicit emission via coinbase transaction, we implement 1 output in a state with script,
  * that controls emission rules
  */
class CoinEmissionSpecification extends SigmaTestingCommons with ScorexLogging {
  implicit lazy val IR = new TestingIRContext {
    override val okPrintEvaluatedEntries: Boolean = false
    // overrided to avoid outputing intermediate graphs in files (too many of them)
    override def onCostingResult[T](env: ScriptEnv, tree: SValue, res: CostingResult[T]): Unit = {
    }
  }
  
  private val reg1 = ErgoBox.nonMandatoryRegisters.head

  private val coinsInOneErgo: Long = 100000000
  private val blocksPerHour: Int = 30

  case class MonetarySettings(fixedRatePeriod: Long,
                              epochLength: Int,
                              fixedRate: Long,
                              oneEpochReduction: Long)

  val s = MonetarySettings(blocksPerHour * 24 * 7, 24 * blocksPerHour, 15 * coinsInOneErgo, 3 * coinsInOneErgo)

  val (coinsTotal, blocksTotal) = {
    def loop(height: Int, acc: Long): (Long, Int) = {
      val currentRate = emissionAtHeight(height)
      if (currentRate > 0) {
        loop(height + 1, acc + currentRate)
      } else {
        (acc, height - 1)
      }
    }

    loop(0, 0)
  }

  def emissionAtHeight(h: Long): Long = {
    if (h < s.fixedRatePeriod) {
      s.fixedRate
    } else {
      val epoch = 1 + (h - s.fixedRatePeriod) / s.epochLength
      Math.max(s.fixedRate - s.oneEpochReduction * epoch, 0)
    }
  }.ensuring(_ >= 0, s"Negative at $h")


  property("emission specification") {
    val register = reg1
    val prover = new ErgoLikeTestProvingInterpreter()

    val rewardOut = ByIndex(Outputs, IntConstant(0))
    val minerOut = ByIndex(Outputs, IntConstant(1))

    val epoch = Plus(LongConstant(1), Divide(Minus(Height, LongConstant(s.fixedRatePeriod)), LongConstant(s.epochLength)))
    val coinsToIssue = If(LT(Height, LongConstant(s.fixedRatePeriod)),
      s.fixedRate,
      Minus(s.fixedRate, Multiply(s.oneEpochReduction, epoch))
    )
    val sameScriptRule = EQ(ExtractScriptBytes(Self), ExtractScriptBytes(rewardOut))
    val heightCorrect = EQ(ExtractRegisterAs[SLong.type](rewardOut, register).get, Height)
    val heightIncreased = GT(Height, ExtractRegisterAs[SLong.type](Self, register).get)
    val correctCoinsConsumed = EQ(coinsToIssue, Minus(ExtractAmount(Self), ExtractAmount(rewardOut)))
    val lastCoins = LE(ExtractAmount(Self), s.oneEpochReduction)
<<<<<<< HEAD

    val prop = BinOr(AND(correctCoinsConsumed, heightCorrect, heightIncreased, sameScriptRule), BinAnd(heightIncreased, lastCoins))
=======
    val outputsNum = EQ(SizeOf(Outputs), 2)
    val correctMinerProposition = EQ(ExtractScriptBytes(minerOut),
      Append(ConcreteCollection(OpCodes.ProveDlogCode, SGroupElement.typeCode), MinerPubkey))

    val prop = AND(
      heightIncreased,
      correctMinerProposition,
      OR(AND(outputsNum, sameScriptRule, correctCoinsConsumed, heightCorrect), lastCoins)
    )
>>>>>>> 9013b1cb

    val env = Map("fixedRatePeriod" -> s.fixedRatePeriod,
      "epochLength" -> s.epochLength,
      "fixedRate" -> s.fixedRate,
      "oneEpochReduction" -> s.oneEpochReduction)

    val prop1 = compile(env,
      """{
        |    val epoch = 1 + ((HEIGHT - fixedRatePeriod) / epochLength)
        |    val out = OUTPUTS(0)
        |    val minerOut = OUTPUTS(1)
        |    val coinsToIssue = if(HEIGHT < fixedRatePeriod) fixedRate else fixedRate - (oneEpochReduction * epoch)
        |    val correctCoinsConsumed = coinsToIssue == (SELF.value - out.value)
        |    val sameScriptRule = SELF.propositionBytes == out.propositionBytes
        |    val heightIncreased = HEIGHT > SELF.R4[Long].get
        |    val heightCorrect = out.R4[Long].get == HEIGHT
        |    val lastCoins = SELF.value <= oneEpochReduction
        |    val outputsNum = OUTPUTS.size == 2
        |    val correctMinerProposition = minerOut.propositionBytes == Array[Byte](-51.toByte, 7.toByte) ++ MinerPubkey
        |    allOf(Array(heightIncreased, correctMinerProposition, allOf(Array(outputsNum, sameScriptRule, correctCoinsConsumed, heightCorrect)) || lastCoins))
        |}""".stripMargin).asBoolValue

    prop1 shouldEqual prop

<<<<<<< HEAD
    val minerProp = prover.dlogSecrets.head.publicImage.isValid
=======
    val minerProp = prover.dlogSecrets.head.publicImage
    val minerPubkey = minerProp.pkBytes
>>>>>>> 9013b1cb

    val initialBoxCandidate: ErgoBox = ErgoBox(coinsTotal, prop, Seq(), Map(register -> LongConstant(-1)))
    val initBlock = BlockchainSimulationSpecification.Block(
      IndexedSeq(
        ErgoLikeTransaction(
          IndexedSeq(),
          IndexedSeq(initialBoxCandidate)
        )
      ),
      minerPubkey
    )
    val genesisState = ValidationState.initialState(initBlock)
    val fromState = genesisState.boxesReader.byId(genesisState.boxesReader.allIds.head).get
    val initialBox = ErgoBox(initialBoxCandidate.value, initialBoxCandidate.proposition,
      initialBoxCandidate.additionalTokens, initialBoxCandidate.additionalRegisters, initBlock.txs.head.id, 0)
    initialBox shouldBe fromState

    def genCoinbaseLikeTransaction(state: ValidationState,
                                   emissionBox: ErgoBox,
                                   height: Long): ErgoLikeTransaction = {
      assert(state.state.currentHeight == height - 1)
      val ut = if (emissionBox.value > s.oneEpochReduction) {
        val minerBox = new ErgoBoxCandidate(emissionAtHeight(height), minerProp, Seq(), Map())
        val newEmissionBox: ErgoBoxCandidate =
          new ErgoBoxCandidate(emissionBox.value - minerBox.value, prop, Seq(), Map(register -> LongConstant(height)))

        UnsignedErgoLikeTransaction(
          IndexedSeq(new UnsignedInput(emissionBox.id)),
          IndexedSeq(newEmissionBox, minerBox)
        )
      } else {
        val minerBox1 = new ErgoBoxCandidate(emissionBox.value - 1, minerProp, Seq(), Map(register -> LongConstant(height)))
        val minerBox2 = new ErgoBoxCandidate(1, minerProp, Seq(), Map(register -> LongConstant(height)))
        UnsignedErgoLikeTransaction(
          IndexedSeq(new UnsignedInput(emissionBox.id)),
          IndexedSeq(minerBox1, minerBox2)
        )
      }

      val context = ErgoLikeContext(height,
        state.state.lastBlockUtxoRoot,
        minerPubkey,
        IndexedSeq(emissionBox),
        ut,
        emissionBox,
        ContextExtension.empty)
      val proverResult = prover.prove(emptyEnv + (ScriptNameProp -> "prove"), prop, context, ut.messageToSign).get
      ut.toSigned(IndexedSeq(proverResult))
    }

    val st = System.currentTimeMillis()

    def chainGen(state: ValidationState,
                 emissionBox: ErgoBox,
                 height: Int,
                 hLimit: Int): Unit = if (height < hLimit) {
      if (height % 1000 == 0) {
        println(s"block $height in ${System.currentTimeMillis() - st} ms, ${emissionBox.value} coins remain")
      }
      val tx = genCoinbaseLikeTransaction(state, emissionBox, height)
      val block = Block(IndexedSeq(tx), minerPubkey)
      val newState = state.applyBlock(block).get
      if (tx.outputs.last.value > 1) {
        val newEmissionBox = newState.boxesReader.byId(tx.outputs.head.id).get
        chainGen(newState, newEmissionBox, height + 1, hLimit)
      } else {
        log.debug(s"Emission box is consumed at height $height")
      }
    }

    chainGen(genesisState, initialBox, 0, 1000000)
  }
}<|MERGE_RESOLUTION|>--- conflicted
+++ resolved
@@ -2,20 +2,14 @@
 
 import org.ergoplatform.{ErgoLikeContext, Height, _}
 import scorex.util.ScorexLogging
-<<<<<<< HEAD
 import sigmastate.Values.{LongConstant, IntConstant, SValue}
 import sigmastate.helpers.{ErgoLikeProvingInterpreter, SigmaTestingCommons}
-import sigmastate.interpreter.ContextExtension
-import sigmastate.interpreter.Interpreter.{ScriptNameProp, emptyEnv, ScriptEnv}
-import sigmastate.lang.Terms._
-import sigmastate.utxo.BlockchainSimulationSpecification.{ValidationState, Block}
-=======
 import sigmastate.Values.{ConcreteCollection, IntConstant, LongConstant}
 import sigmastate.helpers.{ErgoLikeTestProvingInterpreter, SigmaTestingCommons}
 import sigmastate.interpreter.ContextExtension
+import sigmastate.interpreter.Interpreter.{ScriptNameProp, emptyEnv, ScriptEnv}
 import sigmastate.serialization.OpCodes
-import sigmastate.utxo.BlockchainSimulationSpecification.{Block, ValidationState}
->>>>>>> 9013b1cb
+import sigmastate.utxo.BlockchainSimulationSpecification.{ValidationState, Block}
 import sigmastate.utxo._
 import sigmastate.{SLong, _}
 import sigmastate.lang.Terms._
@@ -32,7 +26,7 @@
     override def onCostingResult[T](env: ScriptEnv, tree: SValue, res: CostingResult[T]): Unit = {
     }
   }
-  
+
   private val reg1 = ErgoBox.nonMandatoryRegisters.head
 
   private val coinsInOneErgo: Long = 100000000
@@ -85,10 +79,6 @@
     val heightIncreased = GT(Height, ExtractRegisterAs[SLong.type](Self, register).get)
     val correctCoinsConsumed = EQ(coinsToIssue, Minus(ExtractAmount(Self), ExtractAmount(rewardOut)))
     val lastCoins = LE(ExtractAmount(Self), s.oneEpochReduction)
-<<<<<<< HEAD
-
-    val prop = BinOr(AND(correctCoinsConsumed, heightCorrect, heightIncreased, sameScriptRule), BinAnd(heightIncreased, lastCoins))
-=======
     val outputsNum = EQ(SizeOf(Outputs), 2)
     val correctMinerProposition = EQ(ExtractScriptBytes(minerOut),
       Append(ConcreteCollection(OpCodes.ProveDlogCode, SGroupElement.typeCode), MinerPubkey))
@@ -98,7 +88,7 @@
       correctMinerProposition,
       OR(AND(outputsNum, sameScriptRule, correctCoinsConsumed, heightCorrect), lastCoins)
     )
->>>>>>> 9013b1cb
+    val prop = BinOr(AND(correctCoinsConsumed, heightCorrect, heightIncreased, sameScriptRule), BinAnd(heightIncreased, lastCoins))
 
     val env = Map("fixedRatePeriod" -> s.fixedRatePeriod,
       "epochLength" -> s.epochLength,
@@ -123,12 +113,9 @@
 
     prop1 shouldEqual prop
 
-<<<<<<< HEAD
-    val minerProp = prover.dlogSecrets.head.publicImage.isValid
-=======
     val minerProp = prover.dlogSecrets.head.publicImage
     val minerPubkey = minerProp.pkBytes
->>>>>>> 9013b1cb
+    val minerProp = prover.dlogSecrets.head.publicImage.isValid
 
     val initialBoxCandidate: ErgoBox = ErgoBox(coinsTotal, prop, Seq(), Map(register -> LongConstant(-1)))
     val initBlock = BlockchainSimulationSpecification.Block(
