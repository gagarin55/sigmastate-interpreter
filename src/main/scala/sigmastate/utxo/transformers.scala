--- conflicted
+++ resolved
@@ -81,13 +81,9 @@
 }
 
 case class Append[IV <: SType](input: Value[SCollection[IV]], col2: Value[SCollection[IV]])
-<<<<<<< HEAD
-  extends Transformer[SCollection[IV], SCollection[IV]]{
+  extends Transformer[SCollection[IV], SCollection[IV]] {
   override val opCode: OpCode = OpCodes.AppendCode
 
-=======
-  extends Transformer[SCollection[IV], SCollection[IV]] {
->>>>>>> cbe63bca
   val tpe = input.tpe
 
   override def transformationReady: Boolean =
@@ -101,13 +97,9 @@
 }
 
 case class Slice[IV <: SType](input: Value[SCollection[IV]], from: Value[SInt.type], until: Value[SInt.type])
-<<<<<<< HEAD
-  extends Transformer[SCollection[IV], SCollection[IV]]{
+  extends Transformer[SCollection[IV], SCollection[IV]] {
   override val opCode: OpCode = OpCodes.SliceCode
 
-=======
-  extends Transformer[SCollection[IV], SCollection[IV]] {
->>>>>>> cbe63bca
   val tpe = input.tpe
 
   override def transformationReady: Boolean =
@@ -360,14 +352,10 @@
 trait Deserialize[V <: SType] extends NotReadyValue[V] with Rewritable
 
 
-<<<<<<< HEAD
-case class Deserialize[V <: SType](input: Value[SByteArray.type])(implicit val tpe: V)
-  extends Transformer[SByteArray.type, V] with NotReadyValue[V] with Rewritable {
-  override val opCode: OpCode = OpCodes.DeserializeCode
-=======
 case class DeserializeContext[V <: SType](id: Byte)(implicit val tpe: V)
   extends Deserialize[V] {
->>>>>>> cbe63bca
+
+  override val opCode: OpCode = OpCodes.DeserializeCode
 
   def arity = 2
 
@@ -389,6 +377,8 @@
                                            default: Option[Value[V]] = None)(implicit val tpe: V)
   extends Deserialize[V] {
 
+  override val opCode: OpCode = OpCodes.DeserializeCode
+
   def arity = 3
 
   def deconstruct = immutable.Seq[Any](reg, default, tpe)
