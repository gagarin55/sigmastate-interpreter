package sigmastate.utxo

import sigmastate.lang.SigmaParser
import sigmastate.lang.Terms.OperationId

case class CostTable(operCosts: Map[OperationId, Double]) extends (OperationId => Int) {
  import CostTable._
  override def apply(operId: OperationId) = {
    operCosts.get(operId) match {
      case Some(cost) => costToInt(cost)
      case None => costToInt(MinimalCost)
//      sys.error(s"Cannot find cost in CostTable for $operId")
    }
  }
}

object CostTable {
  type ExpressionCost = Int
  def costToInt(cost: Double): Int = (cost * 1000000).toInt
  val MinimalCost = 0.000001
  val DefaultCosts = CostTable.fromSeq(Seq(
    ("Const", "() => Unit",    MinimalCost),
    ("Const", "() => Boolean", MinimalCost),
    ("Const", "() => Byte",    MinimalCost),
    ("Const", "() => Short",   MinimalCost),
    ("Const", "() => Int",     MinimalCost),
    ("Const", "() => Long",    MinimalCost),
    ("Const", "() => BigInt",  MinimalCost),
    ("Const", "() => String",  MinimalCost),
    ("Const", "() => GroupElement", MinimalCost),
    ("Const", "() => SigmaProp", MinimalCost),
    ("Const", "() => Array[IV]", MinimalCost),
    ("Self$", "Context => Box", MinimalCost),
    ("AccessBox", "Context => Box", MinimalCost),
    ("GetVar", "(Context, Byte) => Option[T]", MinimalCost),
    ("AccessRegister", "Box => Option[T]", MinimalCost),
    ("ExtractRegisterAs", "(Box,Byte) => Array[BigInt]", MinimalCost),
    ("Slice", "(Array[IV],Int,Int) => Array[IV]", MinimalCost),
    ("SigmaPropIsValid", "SigmaProp => Boolean", MinimalCost),
    ("SigmaPropBytes", "SigmaProp => Array[Byte]", MinimalCost),
    ("BinAnd", "(Boolean, Boolean) => Boolean", MinimalCost),
    ("BinOr", "(Boolean, Boolean) => Boolean", MinimalCost),
    ("GT", "(BigInt,BigInt) => Boolean", 0.0001),
    (">_per_item", "(BigInt, BigInt) => BigInt", MinimalCost),
    ("+", "(Int, Int) => Int", 0.0001),
    ("+", "(BigInt, BigInt) => BigInt", 0.0001),
    ("+_per_item", "(BigInt, BigInt) => BigInt", MinimalCost)
  ))

  def fromSeq(items: Seq[(String, String, Double)]): CostTable = {
    val parsed = for ((name, ts, cost) <- items) yield {
      val ty = SigmaParser.parseType(ts).asFunc
      (OperationId(name, ty), cost)
    }
    CostTable(parsed.toMap)
  }

  //Maximum cost of a script
  val ScriptLimit = 1000000

  //Maximum number of expressions in initial(non-reduced script)
  val MaxExpressions = 300

  object Cost {
    val ConstantNode = 1

    val HeightAccess = 1
    val InputsAccess = 1
    val OutputsAccess = 1
    val SelfAccess = 1
    val VariableAccess = 1

    val ExtractAmount = 10
    val ExtractScriptBytes = 10
    val ExtractRegister = 10

    /** The cost for CustomByteArray declaration. Additional cost to be calculated when data is known
     (and CustomByteArray being converted to ByteArrayLeaf) */
    val ByteArrayDeclaration = 1

    val ByteArrayPerKilobyte = 200

    val BoxPerKilobyte = 50

    val TripleDeclaration = 3

    val QuadrupleDeclaration = 4

    val BooleanConstantDeclaration = 1
    val ByteConstantDeclaration = 1
    val ShortConstantDeclaration = 1
    val IntConstantDeclaration = 1
    val LongConstantDeclaration = 1
    val BigIntConstantDeclaration = 1
    val StringConstantDeclaration = 1
    val GroupElementConstantDeclaration = 10
    val SigmaPropConstantDeclaration = 10
    val BoxConstantDeclaration = 10
    val AvlTreeConstantDeclaration = 50

    val AndDeclaration = 1
    val AndPerChild = 1

    val OrDeclaration = 1
    val OrPerChild = 1

<<<<<<< HEAD
    val BinOrDeclaration = 1
    val BinAndDeclaration = 1
    val IfDeclaration = 1

    /**PropLeaf declaration cost, wrapped script cost to be added as well.*/
=======
    val AtLeastDeclaration = 1
    val AtLeastPerChild = 1

    //PropLeaf declaration cost, wrapped script cost to be added as well.
>>>>>>> 21bb3080
    val PropLeafDeclaration = 500

    /** Cost of Blake256 declaration */
    val Blake256bDeclaration = 20

    val DlogDeclaration = 10000

    val TxHasOutputDeclaration = 100
    val TxOutputDeclaration = 100

    val SizeOfDeclaration = 30
    val ByIndexDeclaration = 50
    val SelectFieldDeclaration = 50
    val SigmaPropIsValidDeclaration = 50
<<<<<<< HEAD
    val SigmaPropBytesDeclaration = 50
=======
    val SigmaPropBytes = 50
    val ParseSigmaProp = 50
>>>>>>> 21bb3080

    val MapDeclaration = 100
    val WhereDeclaration = 200
    val ExistsDeclaration = 200
    val ForAllDeclaration = 200
    val FoldDeclaration = 200

    val ConcreteCollectionDeclaration = 20
    val TupleDeclaration = 20
    val LambdaDeclaration = 1


    val Exponentiate = 5000
    val MultiplyGroup = 50

    val OptionGet = 1
    val OptionGetOrElse = 1
    val OptionIsDefined = 1
  }
}<|MERGE_RESOLUTION|>--- conflicted
+++ resolved
@@ -104,18 +104,15 @@
     val OrDeclaration = 1
     val OrPerChild = 1
 
-<<<<<<< HEAD
     val BinOrDeclaration = 1
     val BinAndDeclaration = 1
     val IfDeclaration = 1
 
     /**PropLeaf declaration cost, wrapped script cost to be added as well.*/
-=======
     val AtLeastDeclaration = 1
     val AtLeastPerChild = 1
 
     //PropLeaf declaration cost, wrapped script cost to be added as well.
->>>>>>> 21bb3080
     val PropLeafDeclaration = 500
 
     /** Cost of Blake256 declaration */
@@ -130,12 +127,8 @@
     val ByIndexDeclaration = 50
     val SelectFieldDeclaration = 50
     val SigmaPropIsValidDeclaration = 50
-<<<<<<< HEAD
     val SigmaPropBytesDeclaration = 50
-=======
-    val SigmaPropBytes = 50
     val ParseSigmaProp = 50
->>>>>>> 21bb3080
 
     val MapDeclaration = 100
     val WhereDeclaration = 200
