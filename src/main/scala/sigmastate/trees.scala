--- conflicted
+++ resolved
@@ -171,22 +171,6 @@
   override val hashFn: CryptographicHash32 = Sha256
 }
 
-<<<<<<< HEAD
-case class Not(input: Value[SBoolean.type])
-  extends Transformer[SBoolean.type, SBoolean.type] with NotReadyValueBoolean {
-
-  override val opCode: OpCode = NotCode
-
-  override def function(bal: EvaluatedValue[SBoolean.type]): Value[SBoolean.type] =
-    BooleanConstant.fromBoolean(!bal.value)
-
-  override lazy val cost: Int = input.cost + 1 //todo: externalize cost
-}
-
-
-
-=======
->>>>>>> e080793b
 /**
   * A tree node with left and right descendants
   */
