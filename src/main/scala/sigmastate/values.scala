--- conflicted
+++ resolved
@@ -2,11 +2,7 @@
 
 import java.math.BigInteger
 
-<<<<<<< HEAD
-=======
-import edu.biu.scapi.primitives.dlog.GroupElement
 import org.bitbucket.inkytonik.kiama.relation.Tree
->>>>>>> 65a5b4b1
 import org.bitbucket.inkytonik.kiama.rewriting.Rewritable
 import scorex.crypto.authds.SerializedAdProof
 import scorex.crypto.authds.avltree.batch.BatchAVLVerifier
@@ -50,7 +46,7 @@
     implicit def liftLong(n: Long): Value[SInt.type] = IntConstant(n)
     implicit def liftByteArray(arr: Array[Byte]): Value[SByteArray.type] = ByteArrayConstant(arr)
     implicit def liftBigInt(arr: BigInteger): Value[SBigInt.type] = BigIntConstant(arr)
-    implicit def liftGroupElement(g: GroupElement): Value[SGroupElement.type] = GroupElementConstant(g)
+    implicit def liftGroupElement(g: GroupSettings.EcPointType): Value[SGroupElement.type] = GroupElementConstant(g)
 
     object Typed {
       def unapply(v: SValue): Option[(SValue, SType)] = Some((v, v.tpe))
@@ -130,14 +126,7 @@
     override def tpe = SByteArray
   }
 
-<<<<<<< HEAD
-case class GroupElementConstant(value: GroupSettings.EcPointType) extends EvaluatedValue[SGroupElement.type] {
-  override val cost = 10
-  override def tpe = SGroupElement
-}
-=======
   case object UnknownByteArray extends NotReadyValueByteArray
->>>>>>> 65a5b4b1
 
   case class TaggedByteArray(override val id: Byte) extends TaggedVariable[SByteArray.type] with NotReadyValueByteArray {
   }
@@ -147,15 +136,6 @@
 
     override def tpe = SAvlTree
 
-<<<<<<< HEAD
-case object GroupGenerator extends EvaluatedValue[SGroupElement.type] {
-  import GroupSettings.dlogGroup
-
-  override val cost = 10
-  override def tpe = SGroupElement
-  override val value: GroupSettings.EcPointType = dlogGroup.generator
-}
-=======
     def createVerifier(proof: SerializedAdProof) =
       new BatchAVLVerifier[Digest32, Blake2b256Unsafe](
         value.startingDigest,
@@ -165,7 +145,6 @@
         value.maxNumOperations,
         value.maxDeletes)
   }
->>>>>>> 65a5b4b1
 
   trait NotReadyValueAvlTree extends NotReadyValue[SAvlTree.type] {
     override val cost = 50
@@ -176,19 +155,20 @@
   case class TaggedAvlTree(override val id: Byte) extends TaggedVariable[SAvlTree.type] with NotReadyValueAvlTree {
   }
 
-  case class GroupElementConstant(value: GroupElement) extends EvaluatedValue[SGroupElement.type] {
-    override val cost = 10
-
-    override def tpe = SGroupElement
-  }
-
-  case object GroupGenerator extends EvaluatedValue[SGroupElement.type] with GroupSettings {
-    override val cost = 10
-
-    override def tpe = SGroupElement
-
-    override val value: GroupElement = dlogGroup.getGenerator
-  }
+
+case class GroupElementConstant(value: GroupSettings.EcPointType) extends EvaluatedValue[SGroupElement.type] {
+  override val cost = 10
+  override def tpe = SGroupElement
+}
+
+
+case object GroupGenerator extends EvaluatedValue[SGroupElement.type] {
+  import GroupSettings.dlogGroup
+
+  override val cost = 10
+  override def tpe = SGroupElement
+  override val value: GroupSettings.EcPointType = dlogGroup.generator
+}
 
   trait NotReadyValueGroupElement extends NotReadyValue[SGroupElement.type] {
     override val cost = 10
