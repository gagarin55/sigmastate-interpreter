package sigmastate.eval

import java.math.BigInteger

import scala.language.implicitConversions
import scala.language.existentials
import org.bouncycastle.math.ec.ECPoint
import scalan.{Lazy, SigmaLibrary, Nullable, RType}
import scalan.util.CollectionUtil.TraversableOps
import org.ergoplatform._
import sigmastate._
import sigmastate.Values._
import sigmastate.interpreter.{CryptoConstants, CryptoFunctions}
import sigmastate.lang.Terms._
import sigmastate.lang.exceptions.CosterException
import sigmastate.serialization.OpCodes
import sigmastate.utxo.CostTable.Cost
import sigmastate.utxo._
import sigma.util.Extensions._
import ErgoLikeContext._
import scalan.compilation.GraphVizConfig
import SType._
import scalan.RType.{StringType, AnyType, LongType, IntType, ArrayType, OptionType, TupleType, BooleanType, PairType, FuncType, ByteType, ShortType}
import scorex.crypto.hash.{Sha256, Blake2b256}
import sigmastate.interpreter.Interpreter.ScriptEnv
import sigmastate.lang.{Terms, SourceContext}
import scalan.staged.Slicing
import sigma.types.PrimViewType
import sigmastate.basics.DLogProtocol.ProveDlog
import sigmastate.basics.{ProveDHTuple, DLogProtocol}
import sigmastate.eval.Evaluation.rtypeToSType
import special.collection.CollType
import special.sigma.{GroupElementRType, TestGroupElement, AvlTreeRType, BigIntegerRType, BoxRType, ECPointRType, BigIntRType, SigmaPropRType}
import special.sigma.Extensions._

trait RuntimeCosting extends CostingRules with DataCosting with Slicing { IR: Evaluation =>
  import Context._;
  import Header._;
  import PreHeader._;
  import WArray._;
  import WBigInteger._
  import WECPoint._
  import GroupElement._;
  import BigInt._;
  import WOption._
  import Coll._;
  import CollBuilder._;
  import SigmaProp._;
  import Box._
  import CollOverArrayBuilder._;
  import CostedBuilder._
  import CCostedBuilder._
  import Costed._;
  import CostedContext._
  import CCostedContext._
  import CostedPrim._;
  import CCostedPrim._;
  import CostedPair._;
  import CCostedPair._;
  import CostedFunc._;
  import CCostedFunc._;
  import CostedColl._;
  import CCostedColl._;
  import CostedBox._;
  import CCostedBox._;
  import CostedBuilder._;
  import CostedOption._;
  import CCostedOption._
  import CostedNone._
  import CostedSome._
  import SigmaDslBuilder._
  import MonoidBuilder._
  import MonoidBuilderInst._
  import AvlTree._
  import Monoid._
  import IntPlusMonoid._
  import LongPlusMonoid._
  import WSpecialPredef._
  import TestSigmaDslBuilder._
  import CostModel._
  import Liftables._

  override val performViewsLifting = false
  val okMeasureOperationTime: Boolean = false

  this.isInlineThunksOnForce = true  // this required for splitting of cost graph
  this.keepOriginalFunc = false  // original lambda of Lambda node contains invocations of evalNode and we don't want that
//  this.useAlphaEquality = false
//  unfoldWithOriginalFunc = unfoldWithOrig

  /** Whether to create CostOf nodes or substutute costs from CostTable as constants in the graph.
    * true - substitute; false - create CostOf nodes */
  var substFromCostTable: Boolean = true

//  /** Pass configuration which is used by default in IRContext. */
//  val calcPass = new DefaultPass("calcPass", Pass.defaultPassConfig.copy(constantPropagation = true))
//
//  /** Pass configuration which is used during splitting cost function out of cost graph.
//    * @see `RuntimeCosting.split2` */
//  val costPass = new DefaultPass("costPass", Pass.defaultPassConfig.copy(constantPropagation = true))

/**  To enable specific configuration uncomment one of the lines above and use it in the beginPass below. */
//  beginPass(costPass)

  def createSliceAnalyzer = new SliceAnalyzer

  val CollMarking = new TraversableMarkingFor[Coll]
  val WOptionMarking = new TraversableMarkingFor[WOption]

  override def createEmptyMarking[T](eT: Elem[T]): SliceMarking[T] = eT match {
    case _: BoxElem[_] | _: BigIntElem[_] | _: IntPlusMonoidElem | _: LongPlusMonoidElem |
         _: CollOverArrayBuilderElem | _: SigmaPropElem[_] =>
      EmptyBaseMarking(eT)
    case ae: CollElem[a,_] =>
      val eA = ae.eItem
      CollMarking(KeyPath.None, EmptyMarking(eA)).asMark[T]
    case ae: WOptionElem[a,_] =>
      val eA = ae.eItem
      WOptionMarking(KeyPath.None, EmptyMarking(eA)).asMark[T]
    case _ =>
      super.createEmptyMarking(eT)
  }

  override def createAllMarking[T](e: Elem[T]): SliceMarking[T] = e match {
    case _: BoxElem[_] | _: BigIntElem[_] | _: IntPlusMonoidElem | _: LongPlusMonoidElem | _: CollOverArrayBuilderElem =>
      AllBaseMarking(e)
    case colE: CollElem[a,_] =>
      implicit val eA = colE.eItem
      CollMarking[a](KeyPath.All, AllMarking(eA)).asMark[T]
    case optE: WOptionElem[a,_] =>
      implicit val eA = optE.eItem
      WOptionMarking[a](KeyPath.All, AllMarking(eA)).asMark[T]
    case _ =>
      super.createAllMarking(e)
  }

  protected override def correctSizeDataType[TVal, TSize](eVal: Elem[TVal], eSize: Elem[TSize]): Boolean = eVal match {
    case e: AvlTreeElem[_] => eSize == LongElement
    case e: SigmaPropElem[_] => eSize == LongElement
    case _ => super.correctSizeDataType(eVal, eSize)
  }

  def zeroSizeData[V](eVal: Elem[V]): Rep[Long] = eVal match {
    case _: BaseElem[_] => sizeData(eVal, 0L)
    case pe: PairElem[a,b] => sizeData(eVal, Pair(zeroSizeData[a](pe.eFst), zeroSizeData[b](pe.eSnd)))
    case ce: CollElem[_,_] => sizeData(eVal, colBuilder.fromItems(zeroSizeData(ce.eItem)))
    case oe: WOptionElem[_,_] => sizeData(eVal, RWSpecialPredef.some(zeroSizeData(oe.eItem)))
    case _: EntityElem[_] => sizeData(eVal, 0L)
    case _ => error(s"Cannot create zeroSizeData($eVal)")
  }

  override def calcSizeFromData[V, S](data: SizeData[V, S]): Rep[Long] = data.eVal match {
    case e: AvlTreeElem[_] => asRep[Long](data.sizeInfo)
    case e: SigmaPropElem[_] => asRep[Long](data.sizeInfo)
    case _ => super.calcSizeFromData(data)
  }

  case class CostOf(opName: String, opType: SFunc) extends BaseDef[Int] {
    override def transform(t: Transformer): Def[IntPlusMonoidData] = this
    def eval: Int = {
      val operId = OperationId(opName, opType)
      val cost = CostTable.DefaultCosts(operId)
      cost
    }
  }

  def costOf(opName: String, opType: SFunc, doEval: Boolean): Rep[Int] = {
    val costOp = CostOf(opName, opType)
    val res = if (doEval) toRep(costOp.eval)
    else (costOp: Rep[Int])
    res
  }

  def costOf(opName: String, opType: SFunc): Rep[Int] = {
    costOf(opName, opType, substFromCostTable)
  }

  def costOf(method: SMethod): Rep[Int] = {
    val opId = method.opId
    costOf(opId.name, opId.opType, substFromCostTable)
  }

  def perKbCostOf(method: SMethod, dataSize: Rep[Long]): Rep[Int] = {
    val opId = method.opId
    perKbCostOf(opId.name, opId.opType, dataSize)
  }

  def costOfProveDlog: Rep[Int] = costOf("ProveDlogEval", SFunc(SUnit, SSigmaProp))
  def costOfDHTuple: Rep[Int] = costOf("ProveDHTuple", SFunc(SUnit, SSigmaProp)) * 2  // cost ???

  def costOfSigmaTree(sigmaTree: SigmaBoolean): Int = sigmaTree match {
    case dlog: ProveDlog => CostOf("ProveDlogEval", SFunc(SUnit, SSigmaProp)).eval
    case dlog: ProveDHTuple => CostOf("ProveDHTuple", SFunc(SUnit, SSigmaProp)).eval * 2
    case CAND(children) => children.map(costOfSigmaTree(_)).sum
    case COR(children)  => children.map(costOfSigmaTree(_)).sum
    case CTHRESHOLD(k, children)  => children.map(costOfSigmaTree(_)).sum
    case _ => CostTable.MinimalCost
  }

  case class ConstantPlaceholder[T](index: Int)(implicit eT: LElem[T]) extends Def[T] {
    def selfType: Elem[T] = eT.value
  }

  def constantPlaceholder[T](index: Int)(implicit eT: LElem[T]): Rep[T] = ConstantPlaceholder[T](index)

  def perKbCostOf(opName: String, opType: SFunc, dataSize: Rep[Long]): Rep[Int] = {
    val opNamePerKb = s"${opName}_per_kb"
    (dataSize.div(1024L).toInt + 1) * costOf(opNamePerKb, opType)
  }
  
  def perKbCostOf(node: SValue, dataSize: Rep[Long]): Rep[Int] = {
    perKbCostOf(node.getClass.getSimpleName, node.opType, dataSize)
  }

  def perItemCostOf(node: SValue, arrLength: Rep[Int]) = {
    val opName = s"${node.getClass.getSimpleName}_per_item"
    costOf(opName, node.opType) * arrLength
  }

  def constCost(tpe: SType): Rep[Int] = tpe match {
    case f: SFunc =>
      costOf(s"Lambda", Constant[SType](SType.DummyValue, tpe).opType)
    case _ =>
      costOf(s"Const", Constant[SType](SType.DummyValue, tpe).opType)
  }

  def constCost[T: Elem]: Rep[Int] = {
    val tpe = elemToSType(element[T])
    constCost(tpe)
  }

  def costOf(v: SValue): Rep[Int] = v match {
    case l: Terms.Lambda =>
      constCost(l.tpe)
    case l: FuncValue =>
      constCost(l.tpe)
    case _ =>
      costOf(v.opName, v.opType)
  }

  trait CostedStruct extends Costed[Struct] { }
  case class CostedStructCtor(costedFields: Rep[Struct], structCost: Rep[Int]) extends CostedStruct {
    override def transform(t: Transformer) = CostedStructCtor(t(costedFields), t(structCost))

    implicit val eVal: Elem[Struct] = {
      val fields = costedFields.elem.fields.map { case (fn, cE) => (fn, cE.asInstanceOf[CostedElem[_, _]].eVal) }
      structElement(fields)
    }
    val selfType: Elem[Costed[Struct]] = costedElement(eVal)

    def builder: Rep[CostedBuilder] = costedBuilder

    def value: Rep[Struct] = costedFields.mapFields { case cf: RCosted[a]@unchecked => cf.value }

    def cost: Rep[Int] = {
      val costs = costedFields.fields.map { case (_, cf: RCosted[a]@unchecked) => cf.cost }
      val costsColl = colBuilder.fromItems(costs:_*)
      costsColl.sum(intPlusMonoid)
    }

    def dataSize: Rep[Long] = {
      val sizes = costedFields.fields.map { case (_, cf: RCosted[a]@unchecked) => cf.dataSize }
      val sizesColl = colBuilder.fromItems(sizes:_*)
      sizesColl.sum(longPlusMonoid)
    }
  }

  def RCostedStruct(costedFields: Rep[Struct], structCost: Rep[Int]): Rep[Costed[Struct]] = CostedStructCtor(costedFields, structCost)

  // CostedThunk =============================================
  trait CostedThunk[A] extends Costed[Thunk[A]] { }

  case class CostedThunkCtor[A](costedBlock: Rep[Thunk[Costed[A]]], thunkCost: Rep[Int]) extends CostedThunk[A] {
    override def transform(t: Transformer) = CostedThunkCtor(t(costedBlock), t(thunkCost))
    implicit val eVal: Elem[Thunk[A]] = thunkElement(costedBlock.elem.eItem.eVal)
    val selfType: Elem[Costed[Thunk[A]]] = costedElement(eVal)

    def builder: Rep[CostedBuilder] = costedBuilder
    def value: Rep[Thunk[A]] = Thunk { costedBlock.force().value }
    def cost: Rep[Int] = costedBlock.force().cost
    def dataSize: Rep[Long] = costedBlock.force().dataSize
  }

  def RCostedThunk[A](costedBlock: Rep[Thunk[Costed[A]]], thunkCost: Rep[Int]): Rep[Costed[Thunk[A]]] = CostedThunkCtor(costedBlock, thunkCost)
  // ---------------------------------------------------------

  object ConstantSizeType {
    def unapply(e: Elem[_]): Nullable[SType] = {
      val tpe = elemToSType(e)
      if (tpe.isConstantSize) Nullable(tpe)
      else Nullable.None
    }
  }

  override def sizeOf[T](value: Rep[T]): Rep[Long] = value.elem match {
    case _: BoxElem[_] =>
      asRep[Box](value).dataSize
    case ce: CollElem[a,_] =>
      val xs = asRep[Coll[a]](value)
      implicit val eA = xs.elem.eItem
      val tpe = elemToSType(eA)
      if (tpe.isConstantSize)
        typeSize(tpe) * xs.length.toLong
      else
        xs.map(fun(sizeOf(_))).sum(longPlusMonoid)
    case ConstantSizeType(tpe) =>
      typeSize(tpe)
    case _ =>
      super.sizeOf(value)
  }

  /** Graph node to represent computation of size for types with isConstantSize == true. */
  case class TypeSize(tpe: SType) extends BaseDef[Long] {
    assert(tpe.isConstantSize, s"Expected isConstantSize type but was TypeSize($tpe)")
  }

  def typeSize(tpe: SType): Rep[Long] = {
    assert(tpe.isConstantSize)
    val size = tpe.dataSize(SType.DummyValue)
    toRep(size)
  }

  def typeSize[T: Elem]: Rep[Long] = {
    val tpe = elemToSType(element[T])
    typeSize(tpe)
  }

  override protected def formatDef(d: Def[_])(implicit config: GraphVizConfig): String = d match {
    case CostOf(name, opType) => s"CostOf($name:$opType)"
    case GroupElementConst(p) => p.showToString
    case SigmaPropConst(sp) => sp.toString
    case ac: WArrayConst[_,_] =>
      val trimmed = ac.constValue.take(ac.constValue.length min 10)
      s"WArray(len=${ac.constValue.length}; ${trimmed.mkString(",")},...)"
    case _ => super.formatDef(d)
  }

  type RColl[T] = Rep[Coll[T]]
  type RCostedColl[T] = Rep[CostedColl[T]]
  type RCostedFunc[A,B] = Rep[Costed[A] => Costed[B]]

  implicit class RCostedFuncOps[A,B](f: RCostedFunc[A,B]) {
    implicit val eA = f.elem.eDom.eVal
    /**NOTE: when removeIsValid == true the resulting type B may change from Boolean to SigmaProp
      * This should be kept in mind at call site */
    def sliceCalc(okRemoveIsProven: Boolean): Rep[A => Any] = {
      val _f = { x: Rep[A] => f(RCCostedPrim(x, 0, zeroSizeData(x.elem))).value }
      val res = if (okRemoveIsProven) fun(removeIsProven(_f)) else fun(_f)
      res
    }

    def sliceCalc: Rep[A => B] = fun { x: Rep[A] => f(RCCostedPrim(x, 0, zeroSizeData(x.elem))).value }
    def sliceCost: Rep[((A, (Int,Long))) => Int] = fun { in: Rep[(A, (Int, Long))] =>
      val Pair(x, Pair(c, s)) = in
      f(RCCostedPrim(x, c, s)).cost
    }
    def sliceSize: Rep[((A,Long)) => Long] = fun { in: Rep[(A, Long)] =>
      val Pair(x, s) = in
      val arg = RCCostedPrim(x, 0, s)
      f(arg).dataSize
    }
  }

  type CostedCollFunc[A,B] = Costed[A] => CostedColl[B]
  type CostedOptionFunc[A,B] = Costed[A] => CostedOption[B]
  type RCostedCollFunc[A,B] = Rep[CostedCollFunc[A, B]]
  type RCostedOptionFunc[A,B] = Rep[CostedOptionFunc[A, B]]

  implicit class RCostedCollFuncOps[A,B](f: RCostedCollFunc[A,B]) {
    implicit val eA = f.elem.eDom.eVal
    def sliceValues: Rep[A => Coll[B]] = fun { x: Rep[A] => f(RCCostedPrim(x, 0, zeroSizeData(x.elem))).values }
    def sliceCosts: Rep[((A, (Int,Long))) => (Coll[Int], Int)] = fun { in: Rep[(A, (Int, Long))] =>
      val Pair(x, Pair(c, s)) = in
      val colC = f(RCCostedPrim(x, c, s))
      Pair(colC.costs, colC.valuesCost)
    }
    def sliceSizes: Rep[((A, Long)) => Coll[Long]] = fun { in: Rep[(A, Long)] =>
      val Pair(x, s) = in
      f(RCCostedPrim(x, 0, s)).sizes
    }
  }

//  implicit class RCostedOptionFuncOps[A,B](f: RCostedOptionFunc[A,B]) {
//    implicit val eA = f.elem.eDom.eVal
//    def sliceValues: Rep[A => WOption[B]] = fun { x: Rep[A] => f(RCCostedPrim(x, 0, zeroSizeData(x.elem))).values }
//    def sliceCosts: Rep[((A, (Int,Long))) => (Coll[Int], Int)] = fun { in: Rep[(A, (Int, Long))] =>
//      val Pair(x, Pair(c, s)) = in
//      val colC = f(RCCostedPrim(x, c, s))
//      Pair(colC.costs, colC.valuesCost)
//    }
//    def sliceSizes: Rep[((A, Long)) => Coll[Long]] = fun { in: Rep[(A, Long)] =>
//      val Pair(x, s) = in
//      f(RCCostedPrim(x, 0, s)).sizes
//    }
//  }

  implicit def extendCostedFuncElem[E,A,B](e: Elem[CostedFunc[E,A,B]]): CostedFuncElem[E,A,B,_] = e.asInstanceOf[CostedFuncElem[E,A,B,_]]

  implicit def extendCostedElem[A](elem: Elem[Costed[A]]): CostedElem[A, Costed[A]] =
    elem.asInstanceOf[CostedElem[A, Costed[A]]]

  implicit def extendCostedCollElem[A](elem: Elem[CostedColl[A]]): CostedCollElem[A, CostedColl[A]] =
    elem.asInstanceOf[CostedCollElem[A, CostedColl[A]]]

  def splitCostedFunc2[A,B](f: RCostedFunc[A,B]): (Rep[A=>B], Rep[((A, (Int, Long))) => Int]) = {
    implicit val eA = f.elem.eDom.eVal
    val calcF = f.sliceCalc
    val costF = f.sliceCost
    (calcF, costF)
  }
  def splitCostedFunc2[A, B](f: RCostedFunc[A,B], okRemoveIsValid: Boolean): (Rep[A=>Any], Rep[((A, (Int, Long))) => Int]) = {
    implicit val eA = f.elem.eDom.eVal
    val calcF = f.sliceCalc(okRemoveIsValid)
    val costF = f.sliceCost
    (calcF, costF)
  }
  def splitCostedFunc[A,B](f: RCostedFunc[A,B]): (Rep[A=>B], Rep[((A, (Int, Long))) => Int], Rep[((A, Long)) => Long]) = {
    implicit val eA = f.elem.eDom.eVal
    val calcF = f.sliceCalc
    val costF = f.sliceCost
    val sizeF = f.sliceSize
    (calcF, costF, sizeF)
  }

  def splitCostedCollFunc[A,B](f: RCostedCollFunc[A,B]): (Rep[A=>Coll[B]], Rep[((A, (Int, Long))) => (Coll[Int], Int)], Rep[((A, Long)) => Coll[Long]]) = {
    implicit val eA = f.elem.eDom.eVal
    val calcF = f.sliceValues
    val costF = f.sliceCosts
    val sizeF = f.sliceSizes
    (calcF, costF, sizeF)
  }

//  def splitCostedOptionFunc[A,B](f: RCostedOptionFunc[A,B]): (Rep[A=>WOption[B]], Rep[((A, (Int, Long))) => (WOption[Int], Int)], Rep[((A, Long)) => WOption[Long]]) = {
//    implicit val eA = f.elem.eDom.eVal
//    val calcF = f.sliceValues
//    val costF = f.sliceCosts
//    val sizeF = f.sliceSizes
//    (calcF, costF, sizeF)
//  }

  type RWOption[T] = Rep[WOption[T]]

  object CostedFoldExtractors {
    val CM = CostedMethods
    val COM = CostedOptionMethods
    val WOM = WOptionMethods
    type Result = (RWOption[A], Th[B], RFunc[A, Costed[B]]) forSome {type A; type B}

    object IsGetCost {
      def unapply(d: Def[_]): Nullable[Result] = d match {
        case CM.cost(COM.get(WOM.fold(opt, th, f))) =>
          val res = (opt, th, f).asInstanceOf[Result]
          Nullable(res)
        case _ => Nullable.None
      }
    }
    object IsGetDataSize {
      def unapply(d: Def[_]): Nullable[Result] = d match {
        case CM.dataSize(COM.get(WOM.fold(opt, th, f))) =>
          val res = (opt, th, f).asInstanceOf[Result]
          Nullable(res)
        case _ => Nullable.None
      }
    }
    object IsGet {
      def unapply(d: Def[_]): Nullable[Result] = d match {
        case COM.get(WOM.fold(opt, th, f)) =>
          val res = (opt, th, f).asInstanceOf[Result]
          Nullable(res)
        case _ => Nullable.None
      }
    }
  }

  object IsConstSizeCostedColl {
    def unapply(d: Def[_]): Nullable[Rep[Costed[Coll[A]]] forSome {type A}] = d.selfType match {
      case ce: CostedElem[_,_] if !ce.isInstanceOf[CostedCollElem[_, _]] =>
        ce.eVal match {
          case colE: CollElem[a,_] if colE.eItem.isConstantSize =>
            val res = d.self.asInstanceOf[Rep[Costed[Coll[A]]] forSome {type A}]
            Nullable(res)
          case _ => Nullable.None
        }
      case _ => Nullable.None
    }
  }

  object IsCostedPair {
    def unapply(d: Def[_]): Nullable[Rep[Costed[(A, B)]] forSome {type A; type B}] = d.selfType match {
      case ce: CostedElem[_,_] if !ce.isInstanceOf[CostedPairElem[_, _, _]] =>
        ce.eVal match {
          case pE: PairElem[a,b]  =>
            val res = d.self.asInstanceOf[Rep[Costed[(A, B)]] forSome {type A; type B}]
            Nullable(res)
          case _ => Nullable.None
        }
      case _ => Nullable.None
    }
  }

  implicit class ElemOpsForCosting(e: Elem[_]) {
    def isConstantSize: Boolean = elemToSType(e).isConstantSize
  }

  type CostedTh[T] = Th[Costed[T]]

  override def rewriteDef[T](d: Def[T]): Rep[_] = {
    val CBM = CollBuilderMethods
    val SigmaM = SigmaPropMethods
    val CCM = CostedCollMethods
    val CostedM = CostedMethods
    val CostedOptionM = CostedOptionMethods
    val CostedBoxM = CostedBoxMethods
    val WOptionM = WOptionMethods
    val WArrayM = WArrayMethods
    val CM = CollMethods
    val CostedBuilderM = CostedBuilderMethods
    val SPCM = WSpecialPredefCompanionMethods
    val SDBM = SigmaDslBuilderMethods

    d match {
      case WArrayM.length(Def(arrC: WArrayConst[_,_])) => arrC.constValue.length
      // Rule: l.isValid op Thunk {... root} => (l op TrivialSigma(root)).isValid
      case ApplyBinOpLazy(op, SigmaM.isValid(l), Def(ThunkDef(root, sch))) if root.elem == BooleanElement =>
        // don't need new Thunk because sigma logical ops always strict
        val r = asRep[SigmaProp](sigmaDslBuilder.sigmaProp(asRep[Boolean](root)))
        val res = if (op == And)
          l && r
        else
          l || r
        res.isValid

      // Rule: l op Thunk {... prop.isValid} => (TrivialSigma(l) op prop).isValid
      case ApplyBinOpLazy(op, l, Def(ThunkDef(root @ SigmaM.isValid(prop), sch))) if l.elem == BooleanElement =>
        val l1 = asRep[SigmaProp](sigmaDslBuilder.sigmaProp(asRep[Boolean](l)))
        // don't need new Thunk because sigma logical ops always strict
        val res = if (op == And)
          l1 && prop
        else
          l1 || prop
        res.isValid

      case SDBM.sigmaProp(_, SigmaM.isValid(p)) => p

      case CCM.mapCosted(xs: RCostedColl[a], _f: RCostedFunc[_, b]) =>
        val f = asRep[Costed[a] => Costed[b]](_f)
        val (calcF, costF, sizeF) = splitCostedFunc[a, b](f)
        val vals = xs.values.map(calcF)
        val mRes = AllMarking(element[Int])
        val mCostF = sliceAnalyzer.analyzeFunc(costF, mRes)
        implicit val eA = xs.elem.eItem
        implicit val eB = f.elem.eRange.eVal

        val costs = mCostF.mDom match {
          case PairMarking(markA,_) if markA.isEmpty =>
            val slicedCostF = fun { in: Rep[(Int, Long)] => costF(Pair(variable[a], in)) }
            xs.costs.zip(xs.sizes).map(slicedCostF)
          case _ =>
            xs.values.zip(xs.costs.zip(xs.sizes)).map(costF)
        }
        val tpeB = elemToSType(eB)
        val sizes = if (tpeB.isConstantSize) {
          colBuilder.replicate(xs.sizes.length, typeSize(tpeB))
        } else {
          val mRes = AllMarking(element[Long])
          val mSizeF = sliceAnalyzer.analyzeFunc(sizeF, mRes)
          mSizeF.mDom match {
            case PairMarking(markA,_) if markA.isEmpty =>
              val slicedSizeF = fun { in: Rep[Long] => sizeF(Pair(variable[a], in)) }
              xs.sizes.map(slicedSizeF)
            case _ =>
              xs.values.zip(xs.sizes).map(sizeF)
          }
        }
        RCCostedColl(vals, costs, sizes, xs.valuesCost) // TODO add cost of map node

      case CCM.foldCosted(xs: RCostedColl[a], zero: RCosted[b], _f) =>
        val f = asRep[Costed[(b,a)] => Costed[b]](_f)
        val (calcF, costF, sizeF) = splitCostedFunc[(b,a), b](f)
        val resV = xs.values.foldLeft(zero.value, calcF)
        val mRes = AllMarking(element[Int])
        val mCostF = sliceAnalyzer.analyzeFunc(costF, mRes)

        mCostF.mDom match {
          case PairMarking(markA,_) if markA.isEmpty =>
            implicit val eA = xs.elem.eItem
            implicit val eB = zero.elem.eVal
            val slicedCostF = fun { in: Rep[(Int, Long)] => costF(Pair(variable[(b,a)], in)) }
            val cost = xs.costs.zip(xs.sizes).map(slicedCostF).sum(intPlusMonoid)
            if (elemToSType(zero.elem.eVal).isConstantSize)
              RCCostedPrim(resV, cost, zero.dataSize)
            else {
              // TODO costing: make more accurate cost estimation
              RCCostedPrim(resV, cost, zero.dataSize)
            }
          case _ =>
            error(s"Cost of the folded function depends on data: $d")
        }

//      case CCM.filterCosted(xs: RCostedColl[a], _f: RCostedFunc[_,_]) =>
//        val f = asRep[Costed[a] => Costed[Boolean]](_f)
//        val (calcF, costF, _) = splitCostedFunc[a, Boolean](f)
//        val vals = xs.values.filter(calcF)
//        val costs = xs.costs.zip(xs.sizes).map(costF)  // TODO how to filter our sizes and costs
//        val sizes = colBuilder.replicate(xs.sizes.length, 1L)
//        RCostedColl(vals, costs, sizes, xs.valuesCost)

      case CostedBoxM.creationInfo(boxC) =>
        val info = boxC.value.creationInfo
        val cost = boxC.cost + sigmaDslBuilder.CostModel.SelectField
        val l = RCCostedPrim(info._1, cost, 4L)
        val r = mkCostedColl(info._2, 34, cost)
        RCCostedPair(l, r)

      case CostedOptionM.get(optC @ CostedBoxM.getReg(_, Def(Const(2)), regE)) /*if regId == ErgoBox.R2.asIndex*/ =>
        require(regE.isInstanceOf[CollElem[_,_]],
          s"Predefined register R${ErgoBox.R2.asIndex} should have Coll[(Coll[Byte], Long)] type but was $regE")
        val values = asRep[Coll[(Coll[Byte], Long)]](optC.value.get)
        val costs = colBuilder.replicate(values.length, 0)
        val sizes = colBuilder.replicate(values.length, Blake2b256.DigestSize.toLong + SLong.dataSize(0.asWrappedType))
        RCCostedColl(values, costs, sizes, optC.cost + sigmaDslBuilder.CostModel.SelectField)

      case CostedM.value(Def(CCostedFuncCtor(_, func: RCostedFunc[a,b], _,_))) =>
        func.sliceCalc

//      case CostedFoldExtractors.IsGetCost(opt: RWOption[a], th: CostedThunk[b]@unchecked, f) =>
//        implicit val eA = opt.elem.eItem
//        opt.fold(Thunk { forceThunkByMirror(th).cost }, fun { x: Rep[a] => asRep[a => Costed[b]](f)(x).cost })
//
//      case CostedFoldExtractors.IsGetDataSize(opt: RWOption[a], th: CostedThunk[b]@unchecked, f) =>
//        implicit val eA = opt.elem.eItem
//        opt.fold(Thunk { forceThunkByMirror(th).dataSize }, fun { x: Rep[a] => asRep[a => Costed[b]](f)(x).dataSize })

      // Rule: opt.fold(default, f).value ==> opt.fold(default.value, x => f(x).value)
      case CostedM.value(WOptionM.fold(opt, _th @ Def(ThunkDef(_, _)), _f)) =>
        implicit val eA: Elem[Any] = opt.elem.eItem.asElem[Any]
        val th = asRep[Thunk[Costed[Any]]](_th)
        val f = asRep[Any => Costed[Any]](_f)
        opt.fold(Thunk(forceThunkByMirror(th).value), fun { x: Rep[Any] => f(x).value })

      // Rule: opt.fold(default, f).cost ==> opt.fold(default.cost, x => f(x).cost)
      case CostedM.cost(WOptionM.fold(opt, _th @ Def(ThunkDef(_, _)), _f)) =>
        implicit val eA: Elem[Any] = opt.elem.eItem.asElem[Any]
        val th = asRep[Thunk[Costed[Any]]](_th)
        val f = asRep[Any => Costed[Any]](_f)
        opt.fold(Thunk(forceThunkByMirror(th).cost), fun { x: Rep[Any] => f(x).cost })

      // Rule: opt.fold(default, f).dataSize ==> opt.fold(default.dataSize, x => f(x).dataSize)
      case CostedM.dataSize(WOptionM.fold(opt, _th @ Def(ThunkDef(_, _)), _f)) =>
        implicit val eA: Elem[Any] = opt.elem.eItem.asElem[Any]
        val th = asRep[Thunk[Costed[Any]]](_th)
        val f = asRep[Any => Costed[Any]](_f)
        opt.fold(Thunk(forceThunkByMirror(th).dataSize), fun { x: Rep[Any] => f(x).dataSize })

      case CostedFoldExtractors.IsGet(opt: RWOption[a], _, _f) =>
        implicit val eA = opt.elem.eItem
        val f = asRep[a => CostedOption[Any]](_f)
        f(opt.get).get

      case CostedOptionM.getOrElse(WOptionM.fold(opt: RWOption[a], _, _f), _default) =>
        implicit val eA = opt.elem.eItem
        val f = asRep[a => CostedOption[a]](_f)
        val default = asRep[Costed[a]](_default)
        f(opt.getOrElse(Thunk(default.value))).getOrElse(default)

      case CostedOptionM.isDefined(WOptionM.fold(opt: RWOption[a], _, _f)) =>
        implicit val eA = opt.elem.eItem
        RCCostedPrim(opt.isDefined, costedBuilder.SelectFieldCost, 1L)

      case CCostedPrimCtor(v, c, s) =>
        val res = v.elem.asInstanceOf[Elem[_]] match {
          case be: BoxElem[_] => RCCostedBox(asRep[Box](v), c)
          case pe: PairElem[a,b] =>
            val p = asRep[(a,b)](v)
            costedPrimToPair(p, c, s)
          case ce: CollElem[a,_] if ce.eItem.isConstantSize =>
            val col = asRep[Coll[a]](v)
            costedPrimToColl(col, c, s)
          case oe: WOptionElem[a,_] =>
            val opt = asRep[WOption[a]](v)
            costedPrimToOption(opt, c, s)
          case _ => super.rewriteDef(d)
        }
        res

      case CostedBuilderM.costedValue(b, x, SPCM.some(cost)) =>
        dataCost(x, Some(asRep[Int](cost)))

      case IsConstSizeCostedColl(col) if !d.isInstanceOf[MethodCall] => // see also rewriteNonInvokableMethodCall
        mkCostedColl(col.value, col.value.length, col.cost)

      case _ if isCostingProcess =>
        // apply special rules for costing function
        d match {
          case CM.length(Def(IfThenElseLazy(_, Def(ThunkDef(t: RColl[a]@unchecked,_)), Def(ThunkDef(_e,_)))))  =>
            val e = asRep[Coll[a]](_e)
            t.length max e.length
          case _ => super.rewriteDef(d)
        }
      case _ => super.rewriteDef(d)
    }
  }

  def costedPrimToColl[A](col: Rep[Coll[A]], c: Rep[Int], s: Rep[Long]) = s match {
    case Def(SizeData(_, info)) if info.elem.isInstanceOf[CollElem[_, _]] =>
      val sizeColl = info.asRep[Coll[Long]]
      mkCostedColl(col, sizeColl.length, c)
    case _ =>
      mkCostedColl(col, col.length, c)
  }

  def costedPrimToOption[A](opt: Rep[WOption[A]], c: Rep[Int], s: Rep[Long]) = s match {
    case Def(SizeData(_, info)) if info.elem.isInstanceOf[WOptionElem[_, _]] =>
      val sizeOpt = info.asRep[WOption[Long]]
      mkCostedOption(opt, sizeOpt, c)
    case _ => //if opt.elem.eItem.isConstantSize =>
      val sizeOpt = RWSpecialPredef.some(s)
      mkCostedOption(opt, sizeOpt, c)
//    case _ =>
//      error(s"Cannot CostedPrim to CostedOption for non-constant-size type ${opt.elem.eItem.name}")
  }

  def costedPrimToPair[A,B](p: Rep[(A,B)], c: Rep[Int], s: Rep[Long]) = s match {
    case Def(SizeData(_, info)) if info.elem.isInstanceOf[PairElem[_,_]] =>
      val Pair(sa, sb) = info.asRep[(Long,Long)]
      RCCostedPair(RCCostedPrim(p._1, c, sa), RCCostedPrim(p._2, c, sb))
    case _ =>
      // TODO costing: this is approximation (we essentially double the cost and size)
      RCCostedPair(RCCostedPrim(p._1, c, s), RCCostedPrim(p._2, c, s))
  }

  override def rewriteNonInvokableMethodCall(mc: MethodCall): Rep[_] = mc match {
    case IsConstSizeCostedColl(col) =>
      costedPrimToColl(col.value, col.cost, col.dataSize)
    case IsCostedPair(p) =>
      val v = p.value
      val c = p.cost
      val s = p.dataSize
      costedPrimToPair(v, c, s)
    case _ =>
      super.rewriteNonInvokableMethodCall(mc)
  }

  override def transformDef[A](d: Def[A], t: Transformer): Rep[A] = d match {
    case c: CostOf => c.self
    case _ => super.transformDef(d, t)
  }

  /** Should be specified in the final cake */
  val builder: sigmastate.lang.SigmaBuilder
  import builder._

  var _colBuilder: Rep[CollBuilder] = _
  var _costedBuilder: Rep[CostedBuilder] = _
  var _intPlusMonoid: Rep[Monoid[Int]] = _
  var _longPlusMonoid: Rep[Monoid[Long]] = _
  var _sigmaDslBuilder: Rep[SigmaDslBuilder] = _

  init() // initialize global context state

  def colBuilder: Rep[CollBuilder] = _colBuilder
  def costedBuilder: Rep[CostedBuilder] = _costedBuilder
  def intPlusMonoid: Rep[Monoid[Int]] = _intPlusMonoid
  def longPlusMonoid: Rep[Monoid[Long]] = _longPlusMonoid
  def sigmaDslBuilder: Rep[SigmaDslBuilder] = _sigmaDslBuilder

  protected def init(): Unit = {
    _colBuilder = RCollOverArrayBuilder()
    _costedBuilder = RCCostedBuilder()
    _intPlusMonoid = costedBuilder.monoidBuilder.intPlusMonoid
    _longPlusMonoid = costedBuilder.monoidBuilder.longPlusMonoid
    _sigmaDslBuilder = RTestSigmaDslBuilder()
  }

// This is experimental alternative which is 10x faster in MeasureIRContext benchmark
// However it is not fully correct. It can be used if current implementation is not fast enough.
//  def colBuilder: Rep[CollBuilder] = {
//    if (_colBuilder == null) _colBuilder = RCollOverArrayBuilder()
//    _colBuilder
//  }
//  def costedBuilder: Rep[CostedBuilder] = {
//    if (_costedBuilder == null) _costedBuilder = RCCostedBuilder()
//    _costedBuilder
//  }
//  def intPlusMonoid: Rep[Monoid[Int]] = {
//    if (_intPlusMonoid == null) _intPlusMonoid = costedBuilder.monoidBuilder.intPlusMonoid
//    _intPlusMonoid
//  }
//  def longPlusMonoid: Rep[Monoid[Long]] = {
//    if (_longPlusMonoid == null) _longPlusMonoid = costedBuilder.monoidBuilder.longPlusMonoid
//    _longPlusMonoid
//  }
//  def sigmaDslBuilder: Rep[SigmaDslBuilder] = {
//    if (_sigmaDslBuilder == null) _sigmaDslBuilder = RTestSigmaDslBuilder()
//    _sigmaDslBuilder
//  }
//
//  protected override def onReset(): Unit = {
//    super.onReset()
//    _colBuilder = null
//    _costedBuilder = null
//    _intPlusMonoid = null
//    _longPlusMonoid = null
//    _sigmaDslBuilder = null
//  }

  protected override def onReset(): Unit = {
    super.onReset()
    init()
  }

  import Cost._

  def removeIsProven[T,R](f: Rep[T] => Rep[Any]): Rep[T] => Rep[Any] = { x: Rep[T] =>
    val y = f(x);
    val res = y match {
      case SigmaPropMethods.isValid(p) => p
      case v => v
    }
    res
  }

  private[sigmastate] var funUnderCosting: Sym = null
  def isCostingProcess: Boolean = funUnderCosting != null

  def costingOf[T,R](f: Rep[T => Costed[R]]): Rep[T] => Rep[Int] = { x: Rep[T] =>
    funUnderCosting = f
    val c = f(x).cost;
    funUnderCosting = null
    c
  }

  def sizingOf[T,R](f: Rep[T => Costed[R]]): Rep[T] => Rep[Long] = { x: Rep[T] =>
    funUnderCosting = f
    val c = f(x).dataSize;
    funUnderCosting = null
    c
  }

  def split2[T,R](f: Rep[T => Costed[R]]): Rep[(T => Any, T => Int)] = {
    implicit val eT = f.elem.eDom
    val calc = fun(removeIsProven { x: Rep[T] =>
      val y = f(x);
      y.value
    })
    val cost = fun(costingOf(f))
    Pair(calc, cost)
  }

  def split3[T,R](f: Rep[T => Costed[R]]): Rep[(T => Any, (T => Int, T => Long))] = {
    implicit val eT = f.elem.eDom
    val calc = fun(removeIsProven { x: Rep[T] =>
      val y = f(x);
      y.value
    })
    val cost = fun(costingOf(f))
    val size = fun(sizingOf(f))
    Tuple(calc, cost, size)
  }

  def stypeToElem[T <: SType](t: T): Elem[T#WrappedType] = (t match {
    case SBoolean => BooleanElement
    case SByte => ByteElement
    case SShort => ShortElement
    case SInt => IntElement
    case SLong => LongElement
    case SString => StringElement
    case SAny => AnyElement
    case SBigInt => bigIntElement
    case SBox => boxElement
    case SContext => contextElement
    case SHeader => headerElement
    case SPreHeader => preHeaderElement
    case SGroupElement => groupElementElement
    case SAvlTree => avlTreeElement
    case SSigmaProp => sigmaPropElement
    case STuple(Seq(a, b)) => pairElement(stypeToElem(a), stypeToElem(b))
    case STuple(items) => tupleStructElement(items.map(stypeToElem(_)):_*)
    case c: SCollectionType[a] => collElement(stypeToElem(c.elemType))
    case o: SOption[a] => wOptionElement(stypeToElem(o.elemType))
    case SFunc(Seq(tpeArg), tpeRange, Nil) => funcElement(stypeToElem(tpeArg), stypeToElem(tpeRange))
    case _ => error(s"Don't know how to convert SType $t to Elem")
  }).asElem[T#WrappedType]

  def elemToSType[T](e: Elem[T]): SType = e match {
    case BooleanElement => SBoolean
    case ByteElement => SByte
    case ShortElement => SShort
    case IntElement => SInt
    case LongElement => SLong
    case StringElement => SString
    case AnyElement => SAny
    case _: BigIntElem[_] => SBigInt
    case _: GroupElementElem[_] => SGroupElement
    case _: AvlTreeElem[_] => SAvlTree
    case oe: WOptionElem[_, _] => sigmastate.SOption(elemToSType(oe.eItem))
    case _: BoxElem[_] => SBox
    case _: ContextElem[_] => SContext
    case _: HeaderElem[_] => SHeader
    case _: PreHeaderElem[_] => SPreHeader
    case _: SigmaPropElem[_] => SSigmaProp
    case se: StructElem[_] =>
      assert(se.fieldNames.zipWithIndex.forall { case (n,i) => n == s"_${i+1}" })
      STuple(se.fieldElems.map(elemToSType(_)).toIndexedSeq)
    case ce: CollElem[_, _] => SCollection(elemToSType(ce.eItem))
    case fe: FuncElem[_, _] => SFunc(elemToSType(fe.eDom), elemToSType(fe.eRange))
    case pe: PairElem[_, _] => STuple(elemToSType(pe.eFst), elemToSType(pe.eSnd))
    case _ => error(s"Don't know how to convert Elem $e to SType")
  }

  def rtypeToElem(t: RType[_]): Elem[_] = t match {
    case BooleanType => BooleanElement
    case ByteType => ByteElement
    case ShortType => ShortElement
    case IntType => IntElement
    case LongType => LongElement
    case StringType => StringElement
    case AnyType => AnyElement

    case BigIntegerRType => wBigIntegerElement
    case BigIntRType => bigIntElement

    case ECPointRType => wECPointElement
    case GroupElementRType => groupElementElement

    case AvlTreeRType => avlTreeElement
    case ot: OptionType[_] => wOptionElement(rtypeToElem(ot.tA))
    case BoxRType => boxElement
    case SigmaPropRType => sigmaPropElement
    case tup: TupleType => tupleStructElement(tup.items.map(t => rtypeToElem(t)):_*)
    case at:  ArrayType[_] => wArrayElement(rtypeToElem(at.tA))
    case ct:  CollType[_] => collElement(rtypeToElem(ct.tItem))
    case ft:  FuncType[_,_] => funcElement(rtypeToElem(ft.tDom), rtypeToElem(ft.tRange))
    case pt:  PairType[_,_] => pairElement(rtypeToElem(pt.tFst), rtypeToElem(pt.tSnd))
    case pvt: PrimViewType[_,_] => rtypeToElem(pvt.tVal)
    case _ => sys.error(s"Don't know how to convert RType $t to Elem")
  }


  /** For a given data type returns the corresponding specific descendant of CostedElem[T] */
  def elemToCostedElem[T](implicit e: Elem[T]): Elem[Costed[T]] = (e match {
    case e: BoxElem[_] => costedBoxElement
    case oe: WOptionElem[a,_] => costedOptionElement(oe.eItem)
    case ce: CollElem[a,_] => costedCollElement(ce.eItem)
    case fe: FuncElem[_, _] => costedFuncElement(UnitElement, fe.eDom, fe.eRange)
    case pe: PairElem[_, _] => costedPairElement(pe.eFst, pe.eSnd)
    case _ => costedElement(e)
  }).asInstanceOf[Elem[Costed[T]]]

  import Liftables._
  def liftableFromElem[WT](eWT: Elem[WT]): Liftable[_,WT] = (eWT match {
    case BooleanElement => BooleanIsLiftable
    case ByteElement => ByteIsLiftable
    case ShortElement => ShortIsLiftable
    case IntElement => IntIsLiftable
    case LongElement => LongIsLiftable
    case StringElement => StringIsLiftable
    case UnitElement => UnitIsLiftable
    case e: BigIntElem[_] => LiftableBigInt
    case e: GroupElementElem[_] => LiftableGroupElement
    case ae: WArrayElem[t,_] =>
      implicit val lt = liftableFromElem[t](ae.eItem)
      liftableArray(lt)
    case ce: CollElem[t,_] =>
      implicit val lt = liftableFromElem[t](ce.eItem)
      liftableColl(lt)
    case pe: PairElem[a,b] =>
      implicit val la = liftableFromElem[a](pe.eFst)
      implicit val lb = liftableFromElem[b](pe.eSnd)
      PairIsLiftable(la, lb)
    case pe: FuncElem[a,b] =>
      implicit val la = liftableFromElem[a](pe.eDom)
      implicit val lb = liftableFromElem[b](pe.eRange)
      FuncIsLiftable(la, lb)
  }).asInstanceOf[Liftable[_,WT]]

  import NumericOps._
  private lazy val elemToNumericMap = Map[Elem[_], Numeric[_]](
    (ByteElement, numeric[Byte]),
    (ShortElement, numeric[Short]),
    (IntElement, numeric[Int]),
    (LongElement, numeric[Long]),
    (bigIntElement, numeric[SBigInt])
  )
  private lazy val elemToIntegralMap = Map[Elem[_], Integral[_]](
    (ByteElement, integral[Byte]),
    (ShortElement, integral[Short]),
    (IntElement, integral[Int]),
    (LongElement, integral[Long]),
    (bigIntElement, integral[SBigInt])
  )
  private lazy val elemToOrderingMap = Map[Elem[_], Ordering[_]](
    (ByteElement, implicitly[Ordering[Byte]]),
    (ShortElement, implicitly[Ordering[Short]]),
    (IntElement, implicitly[Ordering[Int]]),
    (LongElement, implicitly[Ordering[Long]]),
    (bigIntElement, implicitly[Ordering[SBigInt]])
  )

  def elemToNumeric [T](e: Elem[T]): Numeric[T]  = elemToNumericMap(e).asInstanceOf[Numeric[T]]
  def elemToIntegral[T](e: Elem[T]): Integral[T] = elemToIntegralMap(e).asInstanceOf[Integral[T]]
  def elemToOrdering[T](e: Elem[T]): Ordering[T] = elemToOrderingMap(e).asInstanceOf[Ordering[T]]

  def opcodeToEndoBinOp[T](opCode: Byte, eT: Elem[T]): EndoBinOp[T] = opCode match {
    case OpCodes.PlusCode => NumericPlus(elemToNumeric(eT))(eT)
    case OpCodes.MinusCode => NumericMinus(elemToNumeric(eT))(eT)
    case OpCodes.MultiplyCode => NumericTimes(elemToNumeric(eT))(eT)
    case OpCodes.DivisionCode => IntegralDivide(elemToIntegral(eT))(eT)
    case OpCodes.ModuloCode => IntegralMod(elemToIntegral(eT))(eT)
    case OpCodes.MinCode => OrderingMin(elemToOrdering(eT))(eT)
    case OpCodes.MaxCode => OrderingMax(elemToOrdering(eT))(eT)
    case _ => error(s"Cannot find EndoBinOp for opcode $opCode")
  }

  def opcodeToBinOp[A](opCode: Byte, eA: Elem[A]): BinOp[A,_] = opCode match {
    case OpCodes.EqCode  => Equals[A]()(eA)
    case OpCodes.NeqCode => NotEquals[A]()(eA)
    case OpCodes.GtCode  => OrderingGT[A](elemToOrdering(eA))
    case OpCodes.LtCode  => OrderingLT[A](elemToOrdering(eA))
    case OpCodes.GeCode  => OrderingGTEQ[A](elemToOrdering(eA))
    case OpCodes.LeCode  => OrderingLTEQ[A](elemToOrdering(eA))
    case _ => error(s"Cannot find BinOp for opcode $opCode")
  }

  type RCosted[A] = Rep[Costed[A]]

  /** This method works by:
    * 1) staging block in the new scope of new thunk
    * 2) extracting value, cost, or dataSize respectively
    * 3) building the schedule by deps, effectively doing DCE along the way
    * This has an effect of splitting the costed graph into three separate graphs*/
  def evalCostedBlock[T](block: => Rep[Costed[T]]): Rep[Costed[T]] = {
    val v = Thunk.forced {
      val costed = block
      costed.value
    }
    val c = Thunk.forced {
      val costed = block
      costed.cost
    }
    val s = Thunk.forced {
      val costed = block
      costed.dataSize
    }
    RCCostedPrim(v, c, s)
  }

  def adaptSigmaBoolean(v: BoolValue) = v match {
    case sb: SigmaBoolean => sb.isProven
    case _ => v
  }

    /** Helper to create costed collection of bytes */
  def mkCostedColl[T](col: Rep[Coll[T]], len: Rep[Int], cost: Rep[Int]): Rep[CostedColl[T]] = {
    val costs = colBuilder.replicate(len, 0)
    val sizes = colBuilder.replicate(len, typeSize(col.elem.eItem))
    RCCostedColl(col, costs, sizes, cost)
  }
  def mkCostedColl[T](col: Rep[Coll[T]], cost: Rep[Int]): Rep[CostedColl[T]] = {
    mkCostedColl(col, col.length, cost)
  }

  def mkCosted[T](v: Rep[T], cost: Rep[Int], size: Rep[Long]): Rep[Costed[T]] = {
    val res = v.elem match {
      case colE: CollElem[a,_] =>
        val xs = asRep[Coll[a]](v)
        costedPrimToColl(xs, cost, size)
      case _ =>
        RCCostedPrim(v, cost, size)
    }
    asRep[Costed[T]](res)
  }

  def mkCostedOption[T](opt: Rep[WOption[T]], sizeOpt: Rep[WOption[Long]], cost: Rep[Int]): Rep[CostedOption[T]] = {
    val costOpt = RWSpecialPredef.some(0)
    RCCostedOption(opt, costOpt, sizeOpt, cost)
  }

  @inline final def asCosted[T](x: Rep[_]): Rep[Costed[T]] = x.asInstanceOf[Rep[Costed[T]]]

  type CostingEnv = Map[Any, RCosted[_]]

  import sigmastate._

  val OperationIdKey = MetaKey[AnyRef]("OperationId")(AnyRefElement)

  protected def isOperationNode(v: SValue): Boolean = v match {
    case _: Block | _: BlockValue | _: TaggedVariableNode[_] | _: ValNode | _: ValDef | _: ValUse[_] | _: FuncValue => false
    case _ => true
  }

  protected def onTreeNodeCosted[T <: SType](
        ctx: Rep[CostedContext], env: CostingEnv,
        node: Value[T], costed: RCosted[T#WrappedType]): Unit = {
    if (okMeasureOperationTime && isOperationNode(node)) {
      asRep[Any](costed) match {
        case Def(CCostedPrimCtor(v, c, s)) =>
          v.setMetadata(OperationIdKey)(node.opId)
        case Def(CCostedCollCtor(vs,_,_,_)) =>
          vs.setMetadata(OperationIdKey)(node.opId)
        case _ =>
      }
    }
  }

  @inline def SigmaDsl = sigmaDslBuilderValue
  @inline def Colls = sigmaDslBuilderValue.Colls

  def withDefaultSize[T](v: Rep[T], cost: Rep[Int]): RCosted[T] = RCCostedPrim(v, cost, sizeOf(v))

  protected def evalNode[T <: SType](ctx: Rep[CostedContext], env: CostingEnv, node: Value[T]): RCosted[T#WrappedType] = {
    import WOption._
    def eval[T <: SType](node: Value[T]): RCosted[T#WrappedType] = evalNode(ctx, env, node)
    object In { def unapply(v: SValue): Nullable[RCosted[Any]] = Nullable(asRep[Costed[Any]](evalNode(ctx, env, v))) }
    class InColl[T] { def unapply(v: SValue): Nullable[Rep[CostedColl[T]]] = Nullable(asRep[CostedColl[T]](evalNode(ctx, env, v))) }
    val InCollByte = new InColl[Byte]; val InCollAny = new InColl[Any]; val InCollInt = new InColl[Int]

    val InCollCollByte = new InColl[Coll[Byte]]
    val InPairCollByte = new InColl[(Coll[Byte], Coll[Byte])]

    object InSeq { def unapply(items: Seq[SValue]): Nullable[Seq[RCosted[Any]]] = {
      val res = items.map { x: SValue =>
        val xC = eval(x)
        asRep[Costed[Any]](xC)
      }
      Nullable(res)
    }}
    object InSeqUnzipped { def unapply(items: Seq[SValue]): Nullable[(Seq[Rep[Any]], Seq[Rep[Int]], Seq[Rep[Long]])] = {
      val res = items.mapUnzip { x: SValue =>
        val xC = eval(x)
        (asRep[Any](xC.value), xC.cost, xC.dataSize)
      }
      Nullable(res)
    }}
    val res: Rep[Any] = node match {
      case TaggedVariableNode(id, _) =>
        env.getOrElse(id, !!!(s"TaggedVariable $id not found in environment $env"))

      case c @ Constant(v, tpe) => v match {
        case st: SigmaBoolean =>
          assert(tpe == SSigmaProp)
          val p = SigmaDsl.SigmaProp(st)
          val resV = liftConst(p)
          RCCostedPrim(resV, costOfSigmaTree(st), SSigmaProp.dataSize(st.asWrappedType))
        case bi: BigInteger =>
          assert(tpe == SBigInt)
          val resV = liftConst(sigmaDslBuilderValue.BigInt(bi))
          RCCostedPrim(resV, costOf(c), SBigInt.MaxSizeInBytes)
        case p: ECPoint =>
          assert(tpe == SGroupElement)
          val resV = liftConst(sigmaDslBuilderValue.GroupElement(p): SGroupElement)
//          val size = SGroupElement.dataSize(ge.asWrappedType)
          withDefaultSize(resV, costOf(c))
        case arr: Array[a] =>
          val coll = Evaluation.toDslData(arr, tpe, false)(IR).asInstanceOf[SColl[a]]
          val tpeA = tpe.asCollection[SType].elemType
          stypeToElem(tpeA) match {
            case eWA: Elem[wa] =>
              implicit val l = liftableFromElem[wa](eWA).asInstanceOf[Liftable[a,wa]]
              val resVals = liftConst[SColl[a], Coll[wa]](coll)
              val resCosts = liftConst(Colls.replicate(coll.length, 0))
              val resSizes =
                if (tpeA.isConstantSize)
                  colBuilder.replicate(coll.length, typeSize(tpeA))
                else {
                  val sizesConst: Array[Long] = arr.map { x: a => tpeA.dataSize(x.asWrappedType) }
                  val sizesArr = liftConst(Colls.fromArray(sizesConst))
                  sizesArr
                }
              RCCostedColl(resVals, resCosts, resSizes, costOf(c))
          }
        case box: ErgoBox =>
          val boxV = liftConst(box.toTestBox(false)(IR))
          RCCostedBox(boxV, costOf(c))
        case treeData: AvlTreeData =>
          val tree: special.sigma.AvlTree = CAvlTree(treeData)
          val treeV = liftConst(tree)
          RCCostedPrim(treeV, costOf(c), tree.dataSize)
        case _ =>
          val resV = toRep(v)(stypeToElem(tpe))
          withDefaultSize(resV, costOf(c))
      }

      case org.ergoplatform.Context  => ctx
      case Height  => ctx.HEIGHT
      case Inputs  => ctx.INPUTS
      case Outputs => ctx.OUTPUTS
      case Self    => ctx.SELF
      case LastBlockUtxoRootHash => ctx.LastBlockUtxoRootHash
      case MinerPubkey => ctx.minerPubKey

      case op @ GetVar(id, optTpe) =>
        val res = ctx.getVar(id)(stypeToElem(optTpe.elemType))
        res

      case Terms.Block(binds, res) =>
        var curEnv = env
        for (v @ Val(n, _, b) <- binds) {
          if (curEnv.contains(n)) error(s"Variable $n already defined ($n = ${curEnv(n)}", v.sourceContext.toOption)
          val bC = evalNode(ctx, curEnv, b)
          curEnv = curEnv + (n -> bC)
        }
        val res1 = evalNode(ctx, curEnv, res)
        res1

      case BlockValue(binds, res) =>
        var curEnv = env
        for (vd @ ValDef(n, _, b) <- binds) {
          if (curEnv.contains(n)) error(s"Variable $n already defined ($n = ${curEnv(n)}", vd.sourceContext.toOption)
          val bC = evalNode(ctx, curEnv, b)
          curEnv = curEnv + (n -> bC)
        }
        val res1 = evalNode(ctx, curEnv, res)
        res1

      case ValUse(valId, _) =>
        env.getOrElse(valId, !!!(s"ValUse $valId not found in environment $env"))

      case CreateProveDlog(In(_v)) =>
        val vC = asRep[Costed[GroupElement]](_v)
        val resV: Rep[SigmaProp] = sigmaDslBuilder.proveDlog(vC.value)
        val cost = vC.cost + costOfDHTuple
        RCCostedPrim(resV, cost, CryptoConstants.groupSize.toLong * 4)

      case CreateProveDHTuple(In(_gv), In(_hv), In(_uv), In(_vv)) =>
        val gvC = asRep[Costed[GroupElement]](_gv)
        val hvC = asRep[Costed[GroupElement]](_hv)
        val uvC = asRep[Costed[GroupElement]](_uv)
        val vvC = asRep[Costed[GroupElement]](_vv)
        val resV: Rep[SigmaProp] = sigmaDslBuilder.proveDHTuple(gvC.value, hvC.value, uvC.value, vvC.value)
        val cost = gvC.cost + hvC.cost + uvC.cost + vvC.cost + costOfDHTuple
        RCCostedPrim(resV, cost, CryptoConstants.groupSize.toLong * 4)

      case sigmastate.Exponentiate(In(_l), In(_r)) =>
        val l = asRep[Costed[GroupElement]](_l)
        val r = asRep[Costed[BigInt]](_r)
        val value = l.value.multiply(r.value)
        val cost = l.cost + r.cost + costOf(node)
        RCCostedPrim(value, cost, CryptoConstants.groupSize.toLong)

      case sigmastate.MultiplyGroup(In(_l), In(_r)) =>
        val l = asRep[Costed[GroupElement]](_l)
        val r = asRep[Costed[GroupElement]](_r)
        val value = l.value.add(r.value)
        val cost = l.cost + r.cost + costOf(node)
        RCCostedPrim(value, cost, CryptoConstants.groupSize.toLong)

      case Values.GroupGenerator =>
        val value = sigmaDslBuilder.groupGenerator
        RCCostedPrim(value, costOf(node), CryptoConstants.groupSize.toLong)

      case sigmastate.ByteArrayToBigInt(In(_arr)) =>
        val arrC = asRep[Costed[Coll[Byte]]](_arr)
        val arr = arrC.value
        val value = sigmaDslBuilder.byteArrayToBigInt(arr)
        val size = arrC.dataSize
        val cost = arrC.cost + costOf(node) + costOf("new_BigInteger_per_item", node.opType) * size.toInt
        RCCostedPrim(value, cost, size)

      case sigmastate.LongToByteArray(In(_x)) =>
        val xC = asRep[Costed[Long]](_x)
        val x = xC.value
        val col = sigmaDslBuilder.longToByteArray(x) // below we assume col.length == typeSize[Long]
        val cost = xC.cost + costOf(node)
        val len = typeSize[Long].toInt
        mkCostedColl(col, len, cost)

      // opt.get =>
      case utxo.OptionGet(In(_opt)) =>
        val opt = asRep[CostedOption[Any]](_opt)
        val res = opt.get
        res

      // opt.isDefined =>
      case utxo.OptionIsDefined(In(_opt)) =>
        val opt = asRep[CostedOption[Any]](_opt)
        opt.isDefined

      // opt.getOrElse =>
      case utxo.OptionGetOrElse(In(_opt), In(_default)) =>
        val opt = asRep[CostedOption[Any]](_opt)
        opt.getOrElse(_default)

      case SelectField(In(_tup), fieldIndex) =>
        _tup.elem.eVal.asInstanceOf[Elem[_]] match {
          case se: StructElem[_] =>
            val tup = asRep[Costed[Struct]](_tup)
            val fn = STuple.componentNameByIndex(fieldIndex - 1)
            withDefaultSize(tup.value.getUntyped(fn), costedBuilder.SelectFieldCost)
          case pe: PairElem[a,b] =>
            assert(fieldIndex == 1 || fieldIndex == 2, s"Invalid field index $fieldIndex of the pair ${_tup}: $pe")
            val pair = asRep[CostedPair[a,b]](_tup)
            val res = if (fieldIndex == 1) pair.l else pair.r
            res
        }

      case Values.Tuple(InSeq(items)) =>
        val fields = items.zipWithIndex.map { case (x, i) => (s"_${i+1}", x)}
        RCostedStruct(struct(fields), costedBuilder.ConstructTupleCost)

      case node: BooleanTransformer[_] =>
        val eIn = stypeToElem(node.input.tpe.elemType)
        val xs = asRep[CostedColl[Any]](eval(node.input))
        val eAny = xs.elem.asInstanceOf[CostedElem[Coll[Any],_]].eVal.eA
        assert(eIn == eAny, s"Types should be equal: but $eIn != $eAny")
        implicit val eArg: Elem[Costed[Any]] = eAny match {
          case _: BoxElem[_] => element[CostedBox].asElem[Costed[Any]]
          case _ => costedElement(eAny)
        }
        val conditionC = asRep[CostedFunc[Unit, Any, SType#WrappedType]](evalNode(ctx, env, node.condition))
        val condC = conditionC.func
        val (calcF, costF) = splitCostedFunc2(condC, okRemoveIsValid = true)
        val values = xs.values.map(calcF)
        val mRes = AllMarking(element[Int])
        val mCostF = sliceAnalyzer.analyzeFunc(costF, mRes)
        val cost = mCostF.mDom match {
          case PairMarking(markA,_) if markA.isEmpty => // no dependency on values
            val slicedCostF = fun { in: Rep[(Int, Long)] => costF(Pair(variable[Any](Lazy(eAny)), in)) }
            xs.costs.zip(xs.sizes).map(slicedCostF).sum(intPlusMonoid)
          case _ =>
            xs.values.zip(xs.costs.zip(xs.sizes)).map(costF).sum(intPlusMonoid)
        }
        val value = calcF.elem.eRange match {
          case e if e == BooleanElement =>
            node match {
              case _: ForAll[_] => xs.values.forall(asRep[Any => Boolean](calcF))
              case _: Exists[_] => xs.values.exists(asRep[Any => Boolean](calcF))
            }
          case _: SigmaPropElem[_] =>
            if (node.isInstanceOf[ForAll[_]])
              sigmaDslBuilder.allZK(asRep[Coll[SigmaProp]](values))
            else
              sigmaDslBuilder.anyZK(asRep[Coll[SigmaProp]](values))
        }
        withDefaultSize(value, cost)

      case MapCollection(input, sfunc) =>
        val eIn = stypeToElem(input.tpe.elemType)
        val inputC = asRep[CostedColl[Any]](evalNode(ctx, env, input))
        implicit val eAny = inputC.elem.asInstanceOf[CostedElem[Coll[Any], _]].eVal.eA
        assert(eIn == eAny, s"Types should be equal: but $eIn != $eAny")
        val mapperC = asRep[CostedFunc[Unit, Any, SType#WrappedType]](evalNode(ctx, env, sfunc)).func
        val res = inputC.mapCosted(mapperC)
        res

      case Fold(input, zero, sfunc) =>
        val eItem = stypeToElem(input.tpe.elemType)
        val eState = stypeToElem(zero.tpe)
        (eState, eItem) match { case (eState: Elem[s], eItem: Elem[a]) =>
          val inputC = asRep[CostedColl[a]](eval(input))
          implicit val eA = inputC.elem.asInstanceOf[CostedElem[Coll[a],_]].eVal.eA
          assert(eItem == eA, s"Types should be equal: but $eItem != $eA")

          val zeroC = asRep[Costed[s]](eval(zero))
          implicit val eS = zeroC.elem.eVal
          assert(eState == eS, s"Types should be equal: but $eState != $eS")

          val foldOpC = fun { in: Rep[CostedPair[s, a]] =>
            val acc = in.l; val item = in.r
            val out = sfunc match {
              case Terms.Lambda(_, Seq((accN, _), (n, _)), _, Some(op)) =>
                evalNode(ctx, env + (accN -> acc, n -> item), op)
              case FuncValue(Seq((tpl, _)), op) =>
                evalNode(ctx, env + (tpl -> in), op)
            }
            asRep[Costed[s]](out)
          }
          val res = inputC.foldCosted(zeroC, asRep[Costed[(s,a)] => Costed[s]](foldOpC))
          res
        }

      case op @ Slice(In(input), In(from), In(until)) =>
        val inputC = asRep[CostedColl[Any]](input)
        val fromC = asRep[Costed[Int]](from)
        val untilC = asRep[Costed[Int]](until)
        val f = fromC.value
        val u = untilC.value
        val vals = inputC.values.slice(f, u)
        val costs = inputC.costs.slice(f, u)
        val sizes = inputC.sizes.slice(f, u)
        RCCostedColl(vals, costs, sizes, inputC.valuesCost + costOf(op))

      case Append(In(_col1), In(_col2)) =>
        val col1 = asRep[CostedColl[Any]](_col1)
        val col2 = asRep[CostedColl[Any]](_col2)
        val values = col1.values.append(col2.values)
        val costs = col1.costs.append(col2.costs)
        val sizes = col1.sizes.append(col2.sizes)
        RCCostedColl(values, costs, sizes, costOf(node))

      case Terms.Apply(Select(col, "where", _), Seq(Terms.Lambda(_, Seq((n, t)), _, Some(body)))) =>
        val input = col.asValue[SCollection[SType]]
        val cond = body.asValue[SBoolean.type]
        val eIn = stypeToElem(input.tpe.elemType)
        val inputC = asRep[CostedColl[Any]](evalNode(ctx, env, input))
        implicit val eAny = inputC.elem.asInstanceOf[CostedElem[Coll[Any],_]].eVal.eA
        assert(eIn == eAny, s"Types should be equal: but $eIn != $eAny")
        val condC = fun { x: Rep[Costed[Any]] =>
          evalNode(ctx, env + (n -> x), cond)
        }
        val res = inputC.filterCosted(condC)
        res

//      case Terms.Apply(Select(col,"fold", _), Seq(zero, Terms.Lambda(Seq((zeroArg, tZero), (opArg, tOp)), _, Some(body)))) =>
//        val taggedZero = mkTaggedVariable(21, tZero)
//        val taggedOp = mkTaggedVariable(22, tOp)
//        val env1 = env ++ Seq(zeroArg -> taggedZero, opArg -> taggedOp)
//        some(mkFold(col.asValue[SCollection[SType]], taggedZero.varId, zero, taggedOp.varId, body))(env1)


      case Terms.Apply(f, Seq(x)) if f.tpe.isFunc =>
        val fC = asRep[CostedFunc[Unit, Any, Any]](evalNode(ctx, env, f))
        val xC = asRep[Costed[Any]](evalNode(ctx, env, x))
        f.tpe.asFunc.tRange match {
          case _: SCollectionType[_] =>
            val (calcF, costF, sizeF) = splitCostedCollFunc(asRep[CostedCollFunc[Any,Any]](fC.func))
            val value = xC.value
            val values: Rep[Coll[Any]] = Apply(calcF, value, false)
            val costRes: Rep[(Coll[Int], Int)] = Apply(costF, Pair(value, Pair(xC.cost, xC.dataSize)), false)
            val sizes: Rep[Coll[Long]]= Apply(sizeF, Pair(value, xC.dataSize), false)
            RCCostedColl(values, costRes._1, sizes, costRes._2)
//          case optTpe: SOption[_] =>
//            val (calcF, costF, sizeF) = splitCostedOptionFunc(asRep[CostedOptionFunc[Any,Any]](fC.func))
//            val value = xC.value
//            val values: Rep[WOption[Any]] = Apply(calcF, value, false)
//            val costRes: Rep[(WOption[Int], Int)] = Apply(costF, Pair(value, Pair(xC.cost, xC.dataSize)), false)
//            val sizes: Rep[WOption[Long]]= Apply(sizeF, Pair(value, xC.dataSize), false)
//            RCCostedOption(values, costRes._1, sizes, costRes._2)
          case _ =>
            val (calcF, costF, sizeF) = splitCostedFunc(fC.func)
            val value = xC.value
            val y: Rep[Any] = Apply(calcF, value, false)
            val c: Rep[Int] = Apply(costF, Pair(value, Pair(xC.cost, xC.dataSize)), false)
            val s: Rep[Long]= Apply(sizeF, Pair(value, xC.dataSize), false)
            RCCostedPrim(y, c, s)
        }

      case opt: OptionValue[_] =>
        error(s"Option constructors are not supported: $opt", opt.sourceContext.toOption)

      case CalcBlake2b256(In(input)) =>
        val bytesC = asRep[Costed[Coll[Byte]]](input)
        val res = sigmaDslBuilder.blake2b256(bytesC.value)
        val cost = bytesC.cost + perKbCostOf(node, bytesC.dataSize)
        mkCostedColl(res, Blake2b256.DigestSize, cost)
      case CalcSha256(In(input)) =>
        val bytesC = asRep[Costed[Coll[Byte]]](input)
        val res = sigmaDslBuilder.sha256(bytesC.value)
        val cost = bytesC.cost + perKbCostOf(node, bytesC.dataSize)
        mkCostedColl(res, Sha256.DigestSize, cost)

      case utxo.SizeOf(In(xs)) =>
        xs.elem.eVal match {
          case ce: CollElem[a,_] =>
            val xsC = asRep[Costed[Coll[a]]](xs)
            val v = xsC.value.length
            withDefaultSize(v, xsC.cost + costOf(node))
          case se: StructElem[_] =>
            val xsC = asRep[Costed[Struct]](xs)
            withDefaultSize(se.fields.length, xsC.cost + costOf(node))
        }

      case ByIndex(xs, i, default) =>
        val xsC = asRep[CostedColl[Any]](eval(xs))
        val iC = asRep[Costed[Int]](eval(i))
        val iV = iC.value
        val size = xsC.sizes(iV)
        default match {
          case Some(defaultValue) =>
            val defaultC = asRep[Costed[Any]](eval(defaultValue))
            val default = defaultC.value
            val value = xsC.value.getOrElse(iV, default)
            val cost = xsC.cost + iC.cost + defaultC.cost + costOf(node)
            RCCostedPrim(value, cost, size)
          case None =>
            RCCostedPrim(xsC.value(iV), xsC.cost + iC.cost + costOf(node), size)
        }

      case SigmaPropIsProven(p) =>
        val pC = asRep[Costed[SigmaProp]](eval(p))
        val v = pC.value.isValid
        val c = pC.cost + costOf(node)
        val s = pC.dataSize // NOTE: we pass SigmaProp's size, this is handled in buildCostedGraph
        RCCostedPrim(v, c, s)
      case SigmaPropBytes(p) =>
        val pC = asRep[Costed[SigmaProp]](eval(p))
        val v = pC.value.propBytes
        withDefaultSize(v, pC.cost + costOf(node))

      case utxo.ExtractId(In(box)) =>  // TODO costing: use special CostedCollFixed for fixed-size collections
        val boxC = asRep[Costed[Box]](box)
        val id = boxC.value.id
        mkCostedColl(id, Blake2b256.DigestSize, boxC.cost + costOf(node))
      case utxo.ExtractBytesWithNoRef(In(box)) =>
        val boxC = asRep[Costed[Box]](box)
        mkCostedColl(boxC.value.bytesWithoutRef, ErgoBox.MaxBoxSize, boxC.cost + costOf(node))
      case utxo.ExtractAmount(In(box)) =>
        val boxC = asRep[Costed[Box]](box)
        withDefaultSize(boxC.value.value, boxC.cost + costOf(node))
      case utxo.ExtractScriptBytes(In(box)) =>
        val boxC = asRep[Costed[Box]](box)
        val bytes = boxC.value.propositionBytes
        mkCostedColl(bytes, ErgoBox.MaxBoxSize, boxC.cost + costOf(node))
      case utxo.ExtractBytes(In(box)) =>
        val boxC = asRep[Costed[Box]](box)
        val bytes = boxC.value.bytes
        mkCostedColl(bytes, ErgoBox.MaxBoxSize, boxC.cost + costOf(node))
      case utxo.ExtractCreationInfo(In(box)) =>
        val boxC = asRep[CostedBox](box)
        boxC.creationInfo
      case utxo.ExtractRegisterAs(In(box), regId, optTpe) =>
        val boxC = asRep[CostedBox](box)
        implicit val elem = stypeToElem(optTpe.elemType).asElem[Any]
        val valueOpt = boxC.getReg(regId.number.toInt)(elem)
        valueOpt

      case BoolToSigmaProp(bool) =>
        val boolC = eval(bool)
        val value = sigmaDslBuilder.sigmaProp(boolC.value)
        RCCostedPrim(value, boolC.cost + costOf(node), 1L)

      case AtLeast(bound, input) =>
        val inputC = asRep[CostedColl[Any]](evalNode(ctx, env, input))
        if (inputC.values.length.isConst) {
          val inputCount = inputC.values.length.asValue
          if (inputCount > AtLeast.MaxChildrenCount)
            error(s"Expected input elements count should not exceed ${AtLeast.MaxChildrenCount}, actual: $inputCount", node.sourceContext.toOption)
        }
        val boundC = eval(bound)
        val res = sigmaDslBuilder.atLeast(boundC.value, asRep[Coll[SigmaProp]](inputC.values))
        val cost = boundC.cost + inputC.cost + costOf(node)
        RCCostedPrim(res, cost, CryptoConstants.groupSize.toLong)

      case op: ArithOp[t] if op.tpe == SBigInt =>
        import OpCodes._
        val xC = asRep[Costed[BigInt]](eval(op.left))
        val yC = asRep[Costed[BigInt]](eval(op.right))
        val opName = op.opName
        var v: Rep[BigInt] = null;
        val s: Rep[Long] = SBigInt.MaxSizeInBytes
        op.opCode match {
          case PlusCode =>
            v = xC.value.add(yC.value)
          case MinusCode =>
            v = xC.value.subtract(yC.value)
          case MultiplyCode =>
            v = xC.value.multiply(yC.value)
          case DivisionCode =>
            v = xC.value.divide(yC.value)
          case ModuloCode =>
            v = xC.value.mod(yC.value)
          case MinCode =>
            v = xC.value.min(yC.value)
          case MaxCode =>
            v = xC.value.max(yC.value)
          case code => error(s"Cannot perform Costing.evalNode($op): unknown opCode ${code}", op.sourceContext.toOption)
        }
        val c = xC.cost + yC.cost + costOf(op)
        RCCostedPrim(v, c, s)

      case op: ArithOp[t] =>
        val tpe = op.left.tpe
        val et = stypeToElem(tpe)
        val binop = opcodeToEndoBinOp(op.opCode, et)
        val x = evalNode(ctx, env, op.left)
        val y = evalNode(ctx, env, op.right)
        (x, y) match { case (x: RCosted[a], y: RCosted[b]) =>
          withDefaultSize(ApplyBinOp(binop, x.value, y.value), x.cost + y.cost + costOf(op))
        }

      case LogicalNot(input) =>
        val inputC = evalNode(ctx, env, input)
        withDefaultSize(ApplyUnOp(Not, inputC.value), inputC.cost + costOf(node))

//      case ModQ(input) =>
//        val inputC = asRep[Costed[WBigInteger]](eval(input))
//        val v = inputC.value.modQ
//        RCCostedPrim(v, inputC.cost + costOf(node), SBigInt.MaxSizeInBytes)

      case OR(input) => input match {
        case ConcreteCollection(items, tpe) =>
          val itemsC = items.map(item => eval(adaptSigmaBoolean(item)))
          val res = sigmaDslBuilder.anyOf(colBuilder.fromItems(itemsC.map(_.value): _*))
          val costs = colBuilder.fromItems(itemsC.map(_.cost): _*)
          val cost = costs.sum(intPlusMonoid) + perItemCostOf(node, costs.length)
          withDefaultSize(res, cost)
        case _ =>
          val inputC = asRep[CostedColl[Boolean]](eval(input))
          val res = sigmaDslBuilder.anyOf(inputC.value)
          val cost = inputC.cost + perItemCostOf(node, inputC.sizes.length)
          withDefaultSize(res, cost)
      }

      case AND(input) => input match {
        case ConcreteCollection(items, tpe) =>
          val itemsC = items.map(item => eval(adaptSigmaBoolean(item)))
          val res = sigmaDslBuilder.allOf(colBuilder.fromItems(itemsC.map(_.value): _*))
          val costs = colBuilder.fromItems(itemsC.map(_.cost): _*)
          val cost = costs.sum(intPlusMonoid) + perItemCostOf(node, costs.length)
          withDefaultSize(res, cost)
        case _ =>
          val inputC = asRep[CostedColl[Boolean]](eval(input))
          val res = sigmaDslBuilder.allOf(inputC.value)
          val cost = inputC.cost + perItemCostOf(node, inputC.sizes.length)
          withDefaultSize(res, cost)
      }

      case XorOf(input) => input match {
        case ConcreteCollection(items, tpe) =>
          val itemsC = items.map(item => eval(item))
          val res = sigmaDslBuilder.xorOf(colBuilder.fromItems(itemsC.map(_.value): _*))
          val costs = colBuilder.fromItems(itemsC.map(_.cost): _*)
          val cost = costs.sum(intPlusMonoid) + perItemCostOf(node, costs.length)
          withDefaultSize(res, cost)
        case _ =>
          val inputC = asRep[CostedColl[Boolean]](eval(input))
          val res = sigmaDslBuilder.xorOf(inputC.value)
          val cost = inputC.cost + perItemCostOf(node, inputC.sizes.length)
          withDefaultSize(res, cost)
      }

      case BinOr(l, r) =>
        val lC = evalNode(ctx, env, l)
        val rC = RCostedThunk(Thunk(evalNode(ctx, env, r)), 0)
        val v = Or.applyLazy(lC.value, rC.value)
        val c = lC.cost + rC.cost + costOf(node)
        withDefaultSize(v, c)


      case BinAnd(l, r) =>
        val lC = evalNode(ctx, env, l)
        val rC = RCostedThunk(Thunk(evalNode(ctx, env, r)), 0)
        val v = And.applyLazy(lC.value, rC.value)
        val c = lC.cost + rC.cost + costOf(node)
        withDefaultSize(v, c)

//      case BinXor(l, r) =>
//        val lC = evalNode(ctx, env, l)
//        val rC = RCostedThunk(Thunk(evalNode(ctx, env, r)), 0)
//        val v = sigmaDslBuilder.binXor(lC.value, rC.value)
//        val c = lC.cost + rC.cost + costOf(node)
//        withDefaultSize(v, c)

      case neg: Negation[t] =>
        val tpe = neg.input.tpe
        val et = stypeToElem(tpe)
        val op = NumericNegate(elemToNumeric(et))(et)
        val inputC = evalNode(ctx, env, neg.input)
        inputC match { case x: RCosted[a] =>
            withDefaultSize(ApplyUnOp(op, x.value), x.cost + costOf(neg))
        }

      case SigmaAnd(items) =>
        val itemsC = items.map(eval)
        val res = sigmaDslBuilder.allZK(colBuilder.fromItems(itemsC.map(_.value.asRep[SigmaProp]): _*))
        val costs = colBuilder.fromItems(itemsC.map(_.cost): _*)
        val cost = costs.sum(intPlusMonoid) + perItemCostOf(node, costs.length)
        withDefaultSize(res, cost)

      case SigmaOr(items) =>
        val itemsC = items.map(eval)
        val res = sigmaDslBuilder.anyZK(colBuilder.fromItems(itemsC.map(_.value.asRep[SigmaProp]): _*))
        val costs = colBuilder.fromItems(itemsC.map(_.cost): _*)
        val cost = costs.sum(intPlusMonoid) + perItemCostOf(node, costs.length)
        withDefaultSize(res, cost)

//      case If(c, t, e) =>
//        val cC = evalNode(ctx, env, c)
//        val tC = RCostedThunk(Thunk(evalNode(ctx, env, t)), 0)
//        val eC = RCostedThunk(Thunk(evalNode(ctx, env, e)), 0)
//        val resV = IF (cC.value) THEN tC.value ELSE eC.value
//        val resCost = cC.cost + (tC.cost max eC.cost) + costOf("If", SFunc(Vector(SBoolean, If.tT, If.tT), If.tT))
//        mkCosted(resV, resCost, tC.dataSize max eC.dataSize)

      case If(c, t, e) =>
        val cC = evalNode(ctx, env, c)
        def tC = evalNode(ctx, env, t)
        def eC = evalNode(ctx, env, e)
        val resV = IF (cC.value) THEN tC.value ELSE eC.value
        val resCost = cC.cost + (tC.cost max eC.cost) + costOf("If", SFunc(Vector(SBoolean, If.tT, If.tT), If.tT))
        mkCosted(resV, resCost, tC.dataSize max eC.dataSize)

      case rel: Relation[t, _] =>
        val tpe = rel.left.tpe
        val et = stypeToElem(tpe)
        val binop = opcodeToBinOp(rel.opCode, et)
        val x = eval(rel.left)
        val y = eval(rel.right)
        (x, y) match { case (x: RCosted[a], y: RCosted[b]) =>
          val value = binop.apply(x.value, asRep[t#WrappedType](y.value))
          val cost =
            if (tpe.isConstantSize) {
              val opCost = if (tpe == SBigInt) {
                costOf(rel.opName, SBigInt.RelationOpType)
              } else
                costOf(rel)
              x.cost + y.cost + opCost
            }
            else x.cost + y.cost + perKbCostOf(node, x.dataSize + y.dataSize)
          val res = withDefaultSize(value, cost)
          res
        }

      case l @ Terms.Lambda(_, Seq((n, argTpe)), tpe, Some(body)) =>
        val eAny = stypeToElem(argTpe).asElem[Any]
        val xElem = elemToCostedElem(eAny)
        val f = fun { x: Rep[Costed[Any]] =>
          evalNode(ctx, env + (n -> x), body)
        }(Lazy(xElem))
        RCCostedFunc(RCCostedPrim((), 0, 0L), f, costOf(node), l.tpe.dataSize(SType.DummyValue))

      case l @ FuncValue(Seq((n, argTpe)), body) =>
        val eAny = stypeToElem(argTpe).asElem[Any]
        val xElem = elemToCostedElem(eAny)
        val f = fun { x: Rep[Costed[Any]] =>
          evalNode(ctx, env + (n -> x), body)
        }(Lazy(xElem))
        RCCostedFunc(RCCostedPrim((), 0, 0L), f, costOf(node), l.tpe.dataSize(0.asWrappedType))

      case col @ ConcreteCollection(InSeqUnzipped(vs, cs, ss), elemType) =>
        implicit val eAny = stypeToElem(elemType).asElem[Any]
        val values = colBuilder.fromItems(vs: _*)
        val costs = colBuilder.fromItems(cs: _*)
        val sizes = colBuilder.fromItems(ss: _*)
        RCCostedColl(values, costs, sizes, costOf(col))

      case sigmastate.Upcast(In(inputC), tpe) =>
        val elem = stypeToElem(tpe.asNumType)
        val res = upcast(inputC.value)(elem)
        withDefaultSize(res, inputC.cost + costOf(node))

      case sigmastate.Downcast(In(inputC), tpe) =>
        val elem = stypeToElem(tpe.asNumType)
        val res = downcast(inputC.value)(elem)
        withDefaultSize(res, inputC.cost + costOf(node))

      case LongToByteArray(In(input)) =>
        val inputC = asRep[Costed[Long]](input)
        val res = sigmaDslBuilder.longToByteArray(inputC.value)
        val cost = inputC.cost + costOf(node)
        withDefaultSize(res, cost)

      case ByteArrayToLong(In(arr)) =>
        val arrC = asRep[Costed[Coll[Byte]]](arr)
        val value = sigmaDslBuilder.byteArrayToLong(arrC.value)
        val cost = arrC.cost + costOf(node)
        withDefaultSize(value, cost)

      case Xor(InCollByte(l), InCollByte(r)) =>
        val values = colBuilder.xor(l.value, r.value)
        val sizes = r.sizes
        val len = sizes.length
        val costs = colBuilder.replicate(len, 0)
        val cost = perKbCostOf(node, len.toLong)
        RCCostedColl(values, costs, sizes, cost)

// TODO should be
//      case ErgoAddressToSigmaProp(input) =>
//        val inputC = evalNode(ctx, env, input)
//        withDefaultSize(inputC.value, inputC.cost + costOf(node))

      case sigmastate.Values.ConstantPlaceholder(index, tpe) =>
        val elem = toLazyElem(stypeToElem(tpe))
        val res = constantPlaceholder(index)(elem)
        withDefaultSize(res, costOf(node))

      case SubstConstants(InCollByte(bytes), InCollInt(positions), InCollAny(newValues)) =>
        val values = sigmaDslBuilder.substConstants(bytes.values, positions.values, newValues.values)(AnyElement)
        val len = bytes.sizes.length.toLong + newValues.sizes.sum(longPlusMonoid)
        val cost = bytes.cost + positions.cost + newValues.cost + perKbCostOf(node, len)
        mkCostedColl(values, len.toInt, cost)

      case DecodePoint(InCollByte(bytes)) =>
        val res = sigmaDslBuilder.decodePoint(bytes.values)
        withDefaultSize(res, costOf(node))

<<<<<<< HEAD

      case Terms.MethodCall(obj, method, args) if obj.tpe.isCollectionLike =>
=======
      case Terms.MethodCall(obj, method, args, _) if obj.tpe.isCollectionLike =>
>>>>>>> 6efa97c3
        val xsC = asRep[CostedColl[Any]](evalNode(ctx, env, obj))
        val (argsVals, argsCosts) = args.map {
          case sfunc: Value[SFunc]@unchecked if sfunc.tpe.isFunc =>
            val funC = asRep[CostedFunc[Unit, Any, Any]](evalNode(ctx, env, sfunc)).func
            val (calcF, costF) = splitCostedFunc2(funC, okRemoveIsValid = true)
            val cost = xsC.values.zip(xsC.costs.zip(xsC.sizes)).map(costF).sum(intPlusMonoid)
            (calcF, cost)
          case a =>
            val aC = eval(a)
            (aC.value, aC.cost)
        }.unzip
        // todo add costOf(node)
        val cost = argsCosts.foldLeft(xsC.cost)({ case (s, e) => s + e }) // + costOf(node)
        val xsV = xsC.value
        val value = (method.name, argsVals) match {
          case (SCollection.IndexOfMethod.name, Seq(e, from)) => xsV.indexOf(e, asRep[Int](from))
          case (SCollection.IndicesMethod.name, _) => xsV.indices
          case (SCollection.FlatMapMethod.name, Seq(f)) => xsV.flatMap(asRep[Any => Coll[Any]](f))
          case (SCollection.SegmentLengthMethod.name, Seq(f, from)) =>
            xsV.segmentLength(asRep[Any => Boolean](f), asRep[Int](from))
          case (SCollection.IndexWhereMethod.name, Seq(f, from)) =>
            xsV.indexWhere(asRep[Any => Boolean](f), asRep[Int](from))
          case (SCollection.LastIndexWhereMethod.name, Seq(f, end)) =>
            xsV.lastIndexWhere(asRep[Any => Boolean](f), asRep[Int](end))
          case (SCollection.ZipMethod.name, Seq(col2)) => xsV.zip(asRep[Coll[Any]](col2))
          case (SCollection.PartitionMethod.name, Seq(f)) => xsV.partition(asRep[Any => Boolean](f))
          case (SCollection.PatchMethod.name, Seq(from, col, repl)) =>
            xsV.patch(asRep[Int](from), asRep[Coll[Any]](col), asRep[Int](repl))
          case (SCollection.UpdatedMethod.name, Seq(index, elem)) =>
            xsV.updated(asRep[Int](index), asRep[Any](elem))
          case (SCollection.UpdateManyMethod.name, Seq(indexCol, elemCol)) =>
            xsV.updateMany(asRep[Coll[Int]](indexCol), asRep[Coll[Any]](elemCol))
          case _ => error(s"method $method is not supported")
        }
        withDefaultSize(value, cost)

      case Terms.MethodCall(obj, method, args, _) if obj.tpe.isOption =>
        val optC = asRep[CostedOption[Any]](eval(obj))
        val argsC = args.map(eval)
        (method.name, argsC) match {
          case (SOption.MapMethod.name, Seq(f)) => optC.map(asRep[Costed[Any => Any]](f))
          case (SOption.FilterMethod.name, Seq(f)) => optC.filter(asRep[Costed[Any => Boolean]](f))
          case _ => error(s"method $method is not supported in object $obj")
        }

      case Terms.MethodCall(obj, method, args, typeSubst) if obj.tpe.isBox =>
        val boxC = asRep[CostedBox](eval(obj))
        val argsC = args.map(eval)
        (method.name, argsC) match {
          case (SBox.GetRegMethod.name, Seq(index)) =>
            val tpe = typeSubst(SBox.tT)
            implicit val elem = stypeToElem(tpe).asElem[Any]
            boxC.getReg(asRep[Int](index.value))(elem)
          case _ => error(s"method $method is not supported in object $obj")
        }

      // fallback rule for MethodCall, should be the last case in the list
      case Terms.MethodCall(obj, method, args) if method.objType.coster.isDefined =>
        val objC = eval(obj)
        val argsC = args.map(eval)
        method.objType.coster.get(IR)(objC, method, argsC)

      case _ =>
        error(s"Don't know how to evalNode($node)", node.sourceContext.toOption)
    }
    val resC = asRep[Costed[T#WrappedType]](res)
    onTreeNodeCosted(ctx, env, node, resC)
    resC
  }


  def buildCostedGraph[T <: SType](envVals: Map[Any, SValue], tree: Value[T]): Rep[Context => Costed[T#WrappedType]] = {
    fun { ctx: Rep[Context] =>
      val ctxC = RCCostedContext(ctx)
      val env = envVals.mapValues(v => evalNode(ctxC, Map(), v))
      val res = evalNode(ctxC, env, tree)
      res
    }
  }

  def cost(env: ScriptEnv, typed: SValue): Rep[Context => Costed[SType#WrappedType]] = {
    val cg = buildCostedGraph[SType](env.map { case (k, v) => (k: Any, builder.liftAny(v).get) }, typed)
    cg
  }

  def error(msg: String) = throw new CosterException(msg, None)
  def error(msg: String, srcCtx: Option[SourceContext]) = throw new CosterException(msg, srcCtx)
}<|MERGE_RESOLUTION|>--- conflicted
+++ resolved
@@ -207,7 +207,7 @@
     val opNamePerKb = s"${opName}_per_kb"
     (dataSize.div(1024L).toInt + 1) * costOf(opNamePerKb, opType)
   }
-  
+
   def perKbCostOf(node: SValue, dataSize: Rep[Long]): Rep[Int] = {
     perKbCostOf(node.getClass.getSimpleName, node.opType, dataSize)
   }
@@ -1774,12 +1774,7 @@
         val res = sigmaDslBuilder.decodePoint(bytes.values)
         withDefaultSize(res, costOf(node))
 
-<<<<<<< HEAD
-
-      case Terms.MethodCall(obj, method, args) if obj.tpe.isCollectionLike =>
-=======
       case Terms.MethodCall(obj, method, args, _) if obj.tpe.isCollectionLike =>
->>>>>>> 6efa97c3
         val xsC = asRep[CostedColl[Any]](evalNode(ctx, env, obj))
         val (argsVals, argsCosts) = args.map {
           case sfunc: Value[SFunc]@unchecked if sfunc.tpe.isFunc =>
