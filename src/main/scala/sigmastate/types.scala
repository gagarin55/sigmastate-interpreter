package sigmastate

import java.math.BigInteger

import org.ergoplatform.{ErgoBox, ErgoLikeContext}
import scalan.RType
import sigmastate.SType.{AnyOps, TypeCode}
import sigmastate.interpreter.CryptoConstants
import sigmastate.utils.Overloading.Overload1
import sigma.util.Extensions._
import sigmastate.Values._
import sigmastate.lang.Terms._
import sigmastate.lang.{SigmaBuilder, SigmaTyper}
import sigmastate.SCollection._
import sigmastate.interpreter.CryptoConstants.EcPointType
import sigmastate.serialization.OpCodes
import special.collection.Coll

import scala.language.implicitConversions
import scala.reflect.ClassTag
import scala.reflect.{ClassTag, classTag}
import scalan.meta.ScalanAst.STypeArgAnnotation
import sigmastate.SBoolean.typeCode
import sigmastate.SByte.typeCode
import sigmastate.SMethod.MethodCallIrBuilder
import sigmastate.basics.DLogProtocol.ProveDlog
import sigmastate.basics.ProveDHTuple
import sigmastate.utxo.ByIndex
import special.sigma.{Box, AvlTree, SigmaProp, wrapperType}
//import sigmastate.SNumericType._
import sigmastate.SSigmaProp.{IsProven, PropBytes}


/** Base type for all AST nodes of sigma lang. */
trait SigmaNode extends Product

/** Base type for all companions of AST nodes of sigma lang. */
trait SigmaNodeCompanion

/** Every type descriptor is a tree represented by nodes in SType hierarchy.
  * In order to extend type family:
  * - Implement concrete class derived from SType
  * - Implement serializer (see SCollectionSerializer) and register it in STypeSerializer.table
  * Each SType is serialized to array of bytes by:
  * - emitting typeCode of each node (see special case for collections below)
  * - then recursively serializing subtrees from left to right on each level
  * - for each collection of primitive type there is special type code to emit single byte instead of two bytes
  * Types code intervals
  * - (1 .. MaxPrimTypeCode)  // primitive types
  * - (CollectionTypeCode .. CollectionTypeCode + MaxPrimTypeCode) // collections of primitive types
  * - (MaxCollectionTypeCode ..)  // Other types
  * Collection of non-primitive type is serialized as (CollectionTypeCode, serialize(elementType))
  * */
sealed trait SType extends SigmaNode {
  type WrappedType
  val typeCode: SType.TypeCode  //TODO remove, because in general type is encoded by more than one byte

  /** Approximate size of the given value in bytes. It is actual size only for primitive types.*/
  def dataSize(v: SType#WrappedType): Long = sys.error(s"Don't know how to compute dataCost($v) with T = $this")

  def isEmbeddable: Boolean = false

  /** Returns true is dataSize doesn't depend on data value.
    * This is useful for optimizations of calculating sizes of collections. */
  def isConstantSize: Boolean

  /** Elvis operator for types. See https://en.wikipedia.org/wiki/Elvis_operator*/
  def ?:(whenNoType: => SType): SType = if (this == NoType) whenNoType else this

  /** Construct tree node Constant for a given data object. */
  def mkConstant(v: WrappedType): Value[this.type] =
    sys.error(s"Don't know how mkConstant for data value $v with T = $this")

  def withSubstTypes(subst: Map[STypeIdent, SType]): SType =
    SigmaTyper.applySubst(this, subst)

}

object SType {
  /** Representation of type codes used in serialization. */
  type TypeCode = Byte

  val DummyValue = 0.asWrappedType

  implicit val typeByte = SByte
  implicit val typeShort = SShort
  implicit val typeInt = SInt
  implicit val typeLong = SLong
  implicit val typeBigInt = SBigInt
  implicit val typeBoolean = SBoolean
  implicit val typeAvlTree = SAvlTree
  implicit val typeGroupElement = SGroupElement
  implicit val typeSigmaProp = SSigmaProp
  implicit val typeBox = SBox

  implicit def typeCollection[V <: SType](implicit tV: V): SCollection[V] = SCollection[V]

  implicit val SigmaBooleanRType: RType[SigmaBoolean] = RType.fromClassTag(classTag[SigmaBoolean])
  implicit val ErgoBoxRType: RType[ErgoBox] = RType.fromClassTag(classTag[ErgoBox])
  implicit val AvlTreeDataRType: RType[AvlTreeData] = RType.fromClassTag(classTag[AvlTreeData])

  /** All pre-defined types should be listed here. Note, NoType is not listed.
    * Should be in sync with sigmastate.lang.Types.predefTypes. */
  val allPredefTypes = Seq(SBoolean, SByte, SShort, SInt, SLong, SBigInt, SContext, SAvlTree, SGroupElement, SSigmaProp, SString, SBox, SUnit, SAny)
  val typeCodeToType = allPredefTypes.map(t => t.typeCode -> t).toMap

  /** A mapping of object types supporting MethodCall operations. For each serialized typeId this map contains
    * a companion object which can be used to access the list of corresponding methods.
    * NOTE: in the current implementation only monomorphic methods are supported (without type parameters)*/
  val types: Map[Byte, STypeCompanion] = Seq(
    SNumericType, SString, STuple, SGroupElement, SSigmaProp, SContext,
    SAvlTree, SBox, SOption, SCollection
  ).map { t => (t.typeId, t) }.toMap

  implicit class STypeOps(val tpe: SType) extends AnyVal {
    def isCollectionLike: Boolean = tpe.isInstanceOf[SCollection[_]]
    def isCollection: Boolean = tpe.isInstanceOf[SCollectionType[_]]
    def isOption: Boolean = tpe.isInstanceOf[SOption[_]]
    def isSigmaProp: Boolean = tpe.isInstanceOf[SSigmaProp.type]
    def isFunc : Boolean = tpe.isInstanceOf[SFunc]
    def isTuple: Boolean = tpe.isInstanceOf[STuple]
    def canBeTypedAs(expected: SType): Boolean = (tpe, expected) match {
      case (NoType, _) => true
      case (t1, t2) if t1 == t2 => true
      case (f1: SFunc, f2: SFunc) =>
        val okDom = f1.tDom.size == f2.tDom.size &&
                     f1.tDom.zip(f2.tDom).forall { case (d1, d2) => d1.canBeTypedAs(d2) }
        val okRange = f1.tRange.canBeTypedAs(f2.tRange)
        okDom && okRange
    }
    def isNumType: Boolean = tpe.isInstanceOf[SNumericType]
    def asNumType: SNumericType = tpe.asInstanceOf[SNumericType]
    def asFunc: SFunc = tpe.asInstanceOf[SFunc]
    def asOption[T <: SType]: SOption[T] = tpe.asInstanceOf[SOption[T]]
    def whenFunc[T](action: SFunc => Unit) = if(tpe.isInstanceOf[SFunc]) action(tpe.asFunc)
    def asCollection[T <: SType] = tpe.asInstanceOf[SCollection[T]]
    def classTag[T <: SType#WrappedType]: ClassTag[T] = (tpe match {
      case SBoolean => reflect.classTag[Boolean]
      case SByte => reflect.classTag[Byte]
      case SShort => reflect.classTag[Short]
      case SInt => reflect.classTag[Int]
      case SLong => reflect.classTag[Long]
      case SBigInt => reflect.classTag[BigInteger]
      case SAvlTree => reflect.classTag[AvlTreeData]
      case SGroupElement => reflect.classTag[EcPointType]
      case SSigmaProp => reflect.classTag[SigmaBoolean]
      case SUnit => reflect.classTag[Unit]
      case SBox => reflect.classTag[ErgoBox]
      case SAny => reflect.classTag[Any]
      case t: STuple => reflect.classTag[Array[Any]]
      case tColl: SCollection[a] =>
        val elemType = tColl.elemType
        implicit val ca = elemType.classTag[elemType.WrappedType]
        reflect.classTag[Array[elemType.WrappedType]]
      case _ => sys.error(s"Cannot get ClassTag for type $tpe")
    }).asInstanceOf[ClassTag[T]]
  }

  implicit class AnyOps(val x: Any) extends AnyVal {
    def asWrappedType: SType#WrappedType = x.asInstanceOf[SType#WrappedType]
  }

  def typeOfData(x: Any): Option[SType] = Option(x match {
    case _: Boolean => SBoolean
    case _: Byte => SByte
    case _: Short => SShort
    case _: Int => SInt
    case _: Long => SLong
    case _: BigInteger => SBigInt
    case _: CryptoConstants.EcPointType => SGroupElement
    case _: ErgoBox => SBox
    case _: AvlTreeData => SAvlTree
    case _: Unit => SUnit
    case _: Array[Boolean] => SBooleanArray
    case _: Array[Byte] => SByteArray
    case _: Array[Short] => SShortArray
    case _: Array[Int] => SIntArray
    case _: Array[Long] => SLongArray
    case _: Array[BigInteger] => SBigIntArray
    case _: Array[EcPointType] => SGroupElementArray
    case _: Array[ErgoBox] => SBoxArray
    case _: Array[AvlTreeData] => SAvlTreeArray
    case v: SValue => v.tpe
    case _ => null
  })
}

/** Basic interface for all type companions */
trait STypeCompanion {
  /** Type identifier to use in method serialization */
  def typeId: Byte
  /** List of methods defined for instances of this type. */
  def methods: Seq[SMethod]

  def getMethodById(methodId: Byte): SMethod = {
    methods(methodId - 1)
  }

  def getMethodByName(name: String): SMethod = methods.find(_.name == name).get
}

trait MethodByNameUnapply extends STypeCompanion {
  def unapply(methodName: String): Option[SMethod] = methods.find(_.name == methodName)
}

/** Base trait for all types which have methods (and properties) */
trait SProduct extends SType {
  def ancestors: Seq[SType]
  /** Returns -1 if `method` is not found. */
  def methodIndex(name: String): Int = methods.indexWhere(_.name == name)
  def hasMethod(name: String): Boolean = methodIndex(name) != -1

  /** Returns all the methods of this product type. */
  def methods: Seq[SMethod]

  /** Checks if `this` product has exactly the same methods as `that`. */
  def sameMethods(that: SProduct): Boolean = {
    if (methods.lengthCompare(that.methods.length) != 0) return false
    // imperative to avoid allocation as it is supposed to be used frequently
    for (i <- methods.indices) {
      if (methods(i).name != that.methods(i).name) return false
    }
    true
  }

  def method(methodName: String): Option[SMethod] = methods.find(_.name == methodName)
}

/** Base trait implemented by all generic types (those which has type parameters,
  * e.g. Array[T], Option[T], etc.)*/
trait SGenericType {
  def typeParams: Seq[STypeParam]
  def tparamSubst: Map[String, SType]
}

/** Method info including name, arg type and result type.
  * When stype is SFunc, then tDom - arg type and tRange - result type. */
case class SMethod(objType: STypeCompanion,
                   name: String,
                   stype: SType,
                   methodId: Byte,
                   irBuilder: Option[PartialFunction[(SigmaBuilder, SValue, SMethod, Seq[SValue]), SValue]]) {

  def withSType(newSType: SType): SMethod = copy(stype = newSType)

  def withConcreteTypes(subst: Map[STypeIdent, SType]): SMethod =
    withSType(stype.withSubstTypes(subst))
}

object SMethod {

  val MethodCallIrBuilder: Option[PartialFunction[(SigmaBuilder, SValue, SMethod, Seq[SValue]), SValue]] = Some {
    case (builder, obj, method, args) => builder.mkMethodCall(obj, method, args.toIndexedSeq)
  }

  def apply(objType: STypeCompanion, name: String, stype: SType, methodId: Byte): SMethod =
    SMethod(objType, name, stype, methodId, None)
}

/** Special type to represent untyped values.
  * Interpreter raises an error when encounter a Value with this type.
  * All Value nodes with this type should be elimitanted during typing.
  * If no specific type can be assigned statically during typing,
  * then either error should be raised or type SAny should be assigned
  * which is interpreted as dynamic typing. */
case object NoType extends SType {
  type WrappedType = Nothing
  override val typeCode = 0: Byte
  override def isConstantSize = true
}

/** Base trait for all pre-defined types which are not necessary primitive (e.g. Box, AvlTree).
  */
trait SPredefType extends SType {
}

/** Base trait for all embeddable types.
  */
trait SEmbeddable extends SType {
  override def isEmbeddable: Boolean = true
  /** Type code of embeddable type can be combined with code of type constructor.
    * Resulting code can be serialized. This simple convention allows to save space for most frequently used types.
    * See TypeSerializer */
  @inline final def embedIn(typeConstrId: Byte): Byte = (typeConstrId + this.typeCode).toByte
}

/** Base trait for all primitive types (aka atoms) which don't have internal type items.
  * All primitive types can occupy a reserved interval of codes from 1 to MaxPrimTypeCode. */
trait SPrimType extends SType with SPredefType {
}

/** Primitive type recognizer to pattern match on TypeCode */
object SPrimType {
  def unapply(tc: TypeCode): Option[SType] = SType.typeCodeToType.get(tc)
  def unapply(t: SType): Option[SType] = SType.allPredefTypes.find(_ == t)

  /** Type code of the last valid prim type so that (1 to LastPrimTypeCode) is a range of valid codes. */
  final val LastPrimTypeCode: Byte = 8: Byte

  /** Upper limit of the interval of valid type codes for primitive types */
  final val MaxPrimTypeCode: Byte = 11: Byte
  final val PrimRange: Byte = (MaxPrimTypeCode + 1).toByte
}

/** Marker trait for all numeric types. */
trait SNumericType extends SProduct {
  import SNumericType._
  override def ancestors: Seq[SType] = Nil
  def methods = SNumericType.methods
  def isCastMethod (name: String): Boolean = castMethods.contains(name)

  def upcast(i: AnyVal): WrappedType
  def downcast(i: AnyVal): WrappedType

  /** Returns a type which is larger. */
  @inline def max(that: SNumericType): SNumericType =
    if (this.typeIndex > that.typeIndex) this else that

  /** Number of bytes to store values of this type. */
  @inline private def typeIndex: Int = allNumericTypes.indexOf(this)
}
object SNumericType extends STypeCompanion {
  final val allNumericTypes = Array(SByte, SShort, SInt, SLong, SBigInt)
  def typeId: TypeCode = 1: Byte
  val ToByte = "toByte"
  val ToShort = "toShort"
  val ToInt = "toInt"
  val ToLong = "toLong"
  val ToBigInt = "toBigInt"

  val ToBytesMethod = SMethod(this, "toBytes", SByteArray, 6, MethodCallIrBuilder)
  val ToBitsMethod = SMethod(this, "toBits", SBooleanArray, 7, MethodCallIrBuilder)
  val methods = Vector(
    SMethod(this, ToByte, SByte, 1),    // see Downcast
    SMethod(this, ToShort, SShort, 2),  // see Downcast
    SMethod(this, ToInt, SInt, 3),      // see Downcast
    SMethod(this, ToLong, SLong, 4),    // see Downcast
    SMethod(this, ToBigInt, SBigInt, 5), // see Downcast
    ToBytesMethod,
    ToBitsMethod,
  )
  val castMethods: Array[String] = Array(ToByte, ToShort, ToInt, ToLong, ToBigInt)
}

trait SLogical extends SType {
}

case object SBoolean extends SPrimType with SEmbeddable with SLogical with SProduct with STypeCompanion {
  override type WrappedType = Boolean
  override val typeCode: TypeCode = 1: Byte
  override def typeId = typeCode
  override def ancestors: Seq[SType] = Nil
  val ToByte = "toByte"
  override val methods = Vector(
    SMethod(this, ToByte, SByte, 1),
  )
  override def mkConstant(v: Boolean): Value[SBoolean.type] = BooleanConstant(v)
  override def dataSize(v: SType#WrappedType): Long = 1
  override def isConstantSize = true
}

case object SByte extends SPrimType with SEmbeddable with SNumericType with STypeCompanion {
  override type WrappedType = Byte
  override val typeCode: TypeCode = 2: Byte //TODO change to 4 after SByteArray is removed
  override def typeId = typeCode
  override def mkConstant(v: Byte): Value[SByte.type] = ByteConstant(v)
  override def dataSize(v: SType#WrappedType): Long = 1
  override def isConstantSize = true
  override def upcast(v: AnyVal): Byte = v match {
    case b: Byte => b
    case _ => sys.error(s"Cannot upcast value $v to the type $this")
  }
  def downcast(v: AnyVal): Byte = v match {
    case b: Byte => b
    case s: Short => s.toByteExact
    case i: Int => i.toByteExact
    case l: Long => l.toByteExact
    case _ => sys.error(s"Cannot downcast value $v to the type $this")
  }
}

//todo: make PreservingNonNegativeInt type for registers which value should be preserved?
case object SShort extends SPrimType with SEmbeddable with SNumericType with STypeCompanion {
  override type WrappedType = Short
  override val typeCode: TypeCode = 3: Byte
  override def typeId = typeCode
  override def mkConstant(v: Short): Value[SShort.type] = ShortConstant(v)
  override def dataSize(v: SType#WrappedType): Long = 2
  override def isConstantSize = true
  override def upcast(v: AnyVal): Short = v match {
    case x: Byte => x.toShort
    case x: Short => x
    case _ => sys.error(s"Cannot upcast value $v to the type $this")
  }
  override def downcast(v: AnyVal): Short = v match {
    case s: Short => s
    case i: Int => i.toShortExact
    case l: Long => l.toShortExact
    case _ => sys.error(s"Cannot downcast value $v to the type $this")
  }
}

//todo: make PreservingNonNegativeInt type for registers which value should be preserved?
case object SInt extends SPrimType with SEmbeddable with SNumericType {
  override type WrappedType = Int
  override val typeCode: TypeCode = 4: Byte
  override def mkConstant(v: Int): Value[SInt.type] = IntConstant(v)
  override def dataSize(v: SType#WrappedType): Long = 4
  override def isConstantSize = true
  override def upcast(v: AnyVal): Int = v match {
    case x: Byte => x.toInt
    case x: Short => x.toInt
    case x: Int => x
    case _ => sys.error(s"Cannot upcast value $v to the type $this")
  }
  override def downcast(v: AnyVal): Int = v match {
    case b: Byte => b.toInt
    case s: Short => s.toInt
    case i: Int => i
    case l: Long => l.toIntExact
    case _ => sys.error(s"Cannot downcast value $v to the type $this")
  }
}

//todo: make PreservingNonNegativeInt type for registers which value should be preserved?
case object SLong extends SPrimType with SEmbeddable with SNumericType {
  override type WrappedType = Long
  override val typeCode: TypeCode = 5: Byte
  override def mkConstant(v: Long): Value[SLong.type] = LongConstant(v)
  override def dataSize(v: SType#WrappedType): Long = 8
  override def isConstantSize = true
  override def upcast(v: AnyVal): Long = v match {
    case x: Byte => x.toLong
    case x: Short => x.toLong
    case x: Int => x.toLong
    case x: Long => x
    case _ => sys.error(s"Cannot upcast value $v to the type $this")
  }
  override def downcast(v: AnyVal): Long = v match {
    case b: Byte => b.toLong
    case s: Short => s.toLong
    case i: Int => i.toLong
    case l: Long => l
    case _ => sys.error(s"Cannot downcast value $v to the type $this")
  }
}

/** Type of 256 bit integet values. Implemented using [[java.math.BigInteger]]. */
case object SBigInt extends SPrimType with SEmbeddable with SNumericType with STypeCompanion {
  override type WrappedType = BigInteger
  override val typeCode: TypeCode = 6: Byte
  override def typeId: TypeCode = typeCode
  override def mkConstant(v: BigInteger): Value[SBigInt.type] = BigIntConstant(v)

  /** Type of Relation binary op like GE, LE, etc. */
  val RelationOpType = SFunc(Vector(SBigInt, SBigInt), SBoolean)

  /** The maximum size of BigInteger value in byte array representation. */
  val MaxSizeInBytes: Long = 32L

  override def dataSize(v: SType#WrappedType): Long = MaxSizeInBytes

  /** While the size of BigInteger values is limited by the available memory this is not the case with sigma BigInt.
    * In sigma we limit the size by the fixed constant and thus BigInt is a constant size type. */
  override def isConstantSize = true

  val Max: BigInteger = CryptoConstants.dlogGroup.order //todo: we use mod q, maybe mod p instead?

  override def upcast(v: AnyVal): BigInteger = v match {
    case x: Byte => BigInteger.valueOf(x.toLong)
    case x: Short => BigInteger.valueOf(x.toLong)
    case x: Int => BigInteger.valueOf(x.toLong)
    case x: Long => BigInteger.valueOf(x)
    case _ => sys.error(s"Cannot upcast value $v to the type $this")
  }
  override def downcast(v: AnyVal): BigInteger = v match {
    case x: Byte => BigInteger.valueOf(x.toLong)
    case x: Short => BigInteger.valueOf(x.toLong)
    case x: Int => BigInteger.valueOf(x.toLong)
    case x: Long => BigInteger.valueOf(x)
    case _ => sys.error(s"Cannot downcast value $v to the type $this")
  }

  val ModQMethod = SMethod(this, "modQ", SBigInt, 1)
  val PlusModQMethod = SMethod(this, "plusModQ", SFunc(IndexedSeq(SBigInt, SBigInt), SBigInt), 2)
  val MinusModQMethod = SMethod(this, "minusModQ", SFunc(IndexedSeq(SBigInt, SBigInt), SBigInt), 3)
  val MultModQMethod = SMethod(this, "multModQ", SFunc(IndexedSeq(SBigInt, SBigInt), SBigInt), 4, MethodCallIrBuilder)
  override val methods: Vector[SMethod] = Vector(
    ModQMethod,
    PlusModQMethod,
    MinusModQMethod,
    MultModQMethod,
  )
}

/** NOTE: this descriptor both type and type companion */
case object SString extends SProduct with STypeCompanion {
  override type WrappedType = String
  override def ancestors: Seq[SType] = Nil
  override val typeCode: TypeCode = 102: Byte
  override def typeId = typeCode
  override val methods: Seq[SMethod] = Nil
  override def mkConstant(v: String): Value[SString.type] = StringConstant(v)
  override def dataSize(v: SType#WrappedType): Long = v.asInstanceOf[String].length
  override def isConstantSize = false
}

/** NOTE: this descriptor both type and type companion */
case object SGroupElement extends SProduct with SPrimType with SEmbeddable with STypeCompanion {
  override type WrappedType = EcPointType
  override val typeCode: TypeCode = 7: Byte
  override def typeId = typeCode
  val ExpMethod = SMethod(this, "exp", SFunc(IndexedSeq(this, SBigInt), this), 4, MethodCallIrBuilder)
  override val methods: Seq[SMethod] = Seq(
    SMethod(this, "isIdentity", SBoolean, 1),
    SMethod(this, "nonce", SByteArray, 2),
    SMethod(this, "getEncoded", SFunc(IndexedSeq(this, SBoolean), SByteArray), 3),
    ExpMethod
  )
  override def mkConstant(v: EcPointType): Value[SGroupElement.type] = GroupElementConstant(v)
  override def dataSize(v: SType#WrappedType): Long = CryptoConstants.groupSize.toLong
  override def isConstantSize = true
  def ancestors = Nil
}

case object SSigmaProp extends SProduct with SPrimType with SEmbeddable with SLogical with STypeCompanion {
  import SType._
  override type WrappedType = SigmaBoolean
  override val typeCode: TypeCode = 8: Byte
  override def typeId = typeCode
  override def mkConstant(v: SigmaBoolean): Value[SSigmaProp.type] = SigmaPropConstant(v)
  override def dataSize(v: SType#WrappedType): Long = v match {
    case ProveDlog(g) =>
      SGroupElement.dataSize(g.asWrappedType) + 1
    case ProveDHTuple(gv, hv, uv, vv) =>
      SGroupElement.dataSize(gv.asWrappedType) * 4 + 1
    case CAND(inputs) => inputs.map(i => dataSize(i.asWrappedType)).sum + 1
    case COR(inputs) => inputs.map(i => dataSize(i.asWrappedType)).sum + 1
    case CTHRESHOLD(k, inputs) => 4 + inputs.map(i => dataSize(i.asWrappedType)).sum + 1
    case t: TrivialProp => 1
    case _ => sys.error(s"Cannot get SigmaProp.dataSize($v)")
  }
  override def isConstantSize = false
  def ancestors = Nil
  val PropBytes = "propBytes"
  val IsProven = "isProven"
  val methods = Seq(
    SMethod(this, PropBytes, SByteArray, 1),
    SMethod(this, IsProven, SBoolean, 2)
  )
}

/** Any other type is implicitly subtype of this type. */
case object SAny extends SPrimType {
  override type WrappedType = Any
  override val typeCode: Byte = 97: Byte
  override def isConstantSize = false
}

/** The type with single inhabitant value `()` */
case object SUnit extends SPrimType {
  override type WrappedType = Unit
  override val typeCode: Byte = 98: Byte
  override def dataSize(v: SType#WrappedType) = 1
  override def isConstantSize = true
}

/** Type description of optional values. Instances of `Option`
  *  are either constructed by `Some` or by `None` constructors. */
case class SOption[ElemType <: SType](elemType: ElemType) extends SProduct {
  override type WrappedType = Option[ElemType#WrappedType]
  override val typeCode: TypeCode = SOption.OptionTypeCode
  override def dataSize(v: SType#WrappedType) = {
    val opt = v.asInstanceOf[Option[ElemType#WrappedType]]
    1L + opt.fold(0L)(x => elemType.dataSize(x))
  }
  override def isConstantSize = elemType.isConstantSize
  def ancestors = Nil
  override lazy val methods: Seq[SMethod] = {
    val subst = Map(SOption.tT -> elemType)
    SOption.methods.map { method =>
      method.copy(stype = SigmaTyper.applySubst(method.stype, subst))
    }
  }
  override def toString = s"Option[$elemType]"
}

object SOption extends STypeCompanion {
  val OptionTypeConstrId = 3
  val OptionTypeCode: TypeCode = ((SPrimType.MaxPrimTypeCode + 1) * OptionTypeConstrId).toByte
  val OptionCollectionTypeConstrId = 4
  val OptionCollectionTypeCode: TypeCode = ((SPrimType.MaxPrimTypeCode + 1) * OptionCollectionTypeConstrId).toByte
  override def typeId = OptionTypeCode

  implicit val optionTypeByte = SOption(SByte)
  implicit val optionTypeByteArray = SOption(SByteArray)
  implicit val optionTypeShort = SOption(SShort)
  implicit val optionTypeInt = SOption(SInt)
  implicit val optionTypeLong = SOption(SLong)
  implicit val optionTypeBigInt = SOption(SBigInt)
  implicit val optionTypeBoolean = SOption(SBoolean)
  implicit val optionTypeAvlTree = SOption(SAvlTree)
  implicit val optionTypeGroupElement = SOption(SGroupElement)
  implicit val optionTypeSigmaProp = SOption(SSigmaProp)
  implicit val optionTypeBox = SOption(SBox)

  implicit def optionTypeCollection[V <: SType](implicit tV: V): SOption[SCollection[V]] = SOption(SCollection[V])

  val IsEmpty = "isEmpty"
  val IsDefined = "isDefined"
  val Get = "get"
  val GetOrElse = "getOrElse"
  val Fold = "fold"

  val tT = STypeIdent("T")
  val tR = STypeIdent("R")
  val IsEmptyMethod   = SMethod(this, IsEmpty, SBoolean, 1)
  val IsDefinedMethod = SMethod(this, IsDefined, SBoolean, 2)
  val GetMethod       = SMethod(this, Get, tT, 3)
  val GetOrElseMethod = SMethod(this, GetOrElse, SFunc(IndexedSeq(SOption(tT), tT), tT, Seq(STypeParam(tT))), 4)
  val FoldMethod      = SMethod(this, Fold, SFunc(IndexedSeq(SOption(tT), tR, SFunc(tT, tR)), tR, Seq(STypeParam(tT), STypeParam(tR))), 5)
  val ToCollMethod    = SMethod(this, "toColl", SCollection(tT), 6, MethodCallIrBuilder)
  val MapMethod       = SMethod(this, "map",
    SFunc(IndexedSeq(SOption(tT), SFunc(tT, tR)), SOption(tR), Seq(STypeParam(tT), STypeParam(tR))),
    7, MethodCallIrBuilder)
  val FilterMethod    = SMethod(this, "filter",
    SFunc(IndexedSeq(SOption(tT), SFunc(tT, SBoolean)), SOption(tT), Seq(STypeParam(tT))),
    8, MethodCallIrBuilder)
  val FlatMapMethod   = SMethod(this, "flatMap",
    SFunc(IndexedSeq(SOption(tT), SFunc(tT, SOption(tR))), SOption(tR), Seq(STypeParam(tT), STypeParam(tR))),
    9, MethodCallIrBuilder)
  val methods: Seq[SMethod] = Seq(
    IsEmptyMethod,
    IsDefinedMethod,
    GetMethod,
    GetOrElseMethod,
    FoldMethod,
    ToCollMethod,
    MapMethod,
    FilterMethod,
    FlatMapMethod,
  )
  def apply[T <: SType](implicit elemType: T, ov: Overload1): SOption[T] = SOption(elemType)
  def unapply[T <: SType](tOpt: SOption[T]): Option[T] = Some(tOpt.elemType)
}

trait SCollection[T <: SType] extends SProduct with SGenericType {
  def elemType: T
  override type WrappedType = Array[T#WrappedType]
  def ancestors = Nil
  override def isConstantSize = false
}

case class SCollectionType[T <: SType](elemType: T) extends SCollection[T] {
  override val typeCode: TypeCode = SCollectionType.CollectionTypeCode

  override def mkConstant(v: Array[T#WrappedType]): Value[this.type] =
    CollectionConstant(v, elemType).asValue[this.type]

  override def dataSize(v: SType#WrappedType): Long = {
    val arr = (v match { case col: Coll[_] => col.toArray case _ => v}).asInstanceOf[Array[T#WrappedType]]
    val header = 2
    val res =
      if (arr.isEmpty)
        header
      else if (elemType.isConstantSize)
        header + elemType.dataSize(arr(0)) * arr.length
      else
        arr.map(x => elemType.dataSize(x)).sum
    res
  }
  def typeParams = SCollectionType.typeParams
  def tparamSubst = Map(tIV.name -> elemType)
  override def methods = SCollection.methods
  override def toString = s"Coll[$elemType]"
}

object SCollectionType {
  val CollectionTypeConstrId = 1
  val CollectionTypeCode: TypeCode = ((SPrimType.MaxPrimTypeCode + 1) * CollectionTypeConstrId).toByte
  val NestedCollectionTypeConstrId = 2
  val NestedCollectionTypeCode: TypeCode = ((SPrimType.MaxPrimTypeCode + 1) * NestedCollectionTypeConstrId).toByte
  val typeParams = Seq(STypeParam(tIV.name))
}

object SCollection extends STypeCompanion with MethodByNameUnapply {
  override def typeId = SCollectionType.CollectionTypeCode

  val tIV = STypeIdent("IV")
  val tOV = STypeIdent("OV")
  val tK = STypeIdent("K")
  val tV = STypeIdent("V")
  val SizeMethod = SMethod(this, "size", SInt, 1)
  val GetOrElseMethod = SMethod(this, "getOrElse", SFunc(IndexedSeq(SCollection(tIV), SInt, tIV), tIV, Seq(STypeParam(tIV))), 2, Some {
    case (builder, obj, method, Seq(index, defaultValue)) =>
      val index1 = index.asValue[SInt.type]
      val defaultValue1 = defaultValue.asValue[SType]
      builder.mkByIndex(obj.asValue[SCollection[SType]], index1, Some(defaultValue1))
  }
  )
  val MapMethod = SMethod(this, "map", SFunc(IndexedSeq(SCollection(tIV), SFunc(tIV, tOV)), SCollection(tOV), Seq(STypeParam(tIV), STypeParam(tOV))), 3)
  val ExistsMethod = SMethod(this, "exists", SFunc(IndexedSeq(SCollection(tIV), SFunc(tIV, SBoolean)), SBoolean, Seq(STypeParam(tIV))), 4)
  val FoldMethod = SMethod(this, "fold", SFunc(IndexedSeq(SCollection(tIV), tOV, SFunc(IndexedSeq(tOV, tIV), tOV)), tOV, Seq(STypeParam(tIV), STypeParam(tOV))), 5)
  val ForallMethod = SMethod(this, "forall", SFunc(IndexedSeq(SCollection(tIV), SFunc(tIV, SBoolean)), SBoolean, Seq(STypeParam(tIV))), 6)
  val SliceMethod = SMethod(this, "slice", SFunc(IndexedSeq(SCollection(tIV), SInt, SInt), SCollection(tIV), Seq(STypeParam(tIV))), 7)
  val FilterMethod = SMethod(this, "filter", SFunc(IndexedSeq(SCollection(tIV), SFunc(tIV, SBoolean)), SCollection(tIV), Seq(STypeParam(tIV))), 8)
  val AppendMethod = SMethod(this, "append", SFunc(IndexedSeq(SCollection(tIV), SCollection(tIV)), SCollection(tIV), Seq(STypeParam(tIV))), 9)
  val ApplyMethod = SMethod(this, "apply", SFunc(IndexedSeq(SCollection(tIV), SInt), tIV, Seq(STypeParam(tIV))), 10)
  val BitShiftLeftMethod = SMethod(this, "<<",
    SFunc(IndexedSeq(SCollection(tIV), SInt), SCollection(tIV), Seq(STypeParam(tIV))), 11)
  val BitShiftRightMethod = SMethod(this, ">>",
    SFunc(IndexedSeq(SCollection(tIV), SInt), SCollection(tIV), Seq(STypeParam(tIV))), 12)
  val BitShiftRightZeroedMethod = SMethod(this, ">>>",
    SFunc(IndexedSeq(SCollection(SBoolean), SInt), SCollection(SBoolean)), 13)
  val IndicesMethod = SMethod(this, "indices", SCollection(SInt), 14, MethodCallIrBuilder)
  val FlatMapMethod = SMethod(this, "flatMap",
    SFunc(
      IndexedSeq(SCollection(tIV), SFunc(tIV, SCollection(tOV))),
      SCollection(tOV),
      Seq(STypeParam(tIV), STypeParam(tOV))),
    15, MethodCallIrBuilder)
  val SegmentLengthMethod = SMethod(this, "segmentLength",
    SFunc(IndexedSeq(SCollection(tIV), SFunc(tIV, SBoolean), SInt), SInt, Seq(STypeParam(tIV))),
    16, MethodCallIrBuilder)
  val IndexWhereMethod = SMethod(this, "indexWhere",
    SFunc(IndexedSeq(SCollection(tIV), SFunc(tIV, SBoolean), SInt), SInt, Seq(STypeParam(tIV))),
    17, MethodCallIrBuilder)
  val LastIndexWhereMethod = SMethod(this, "lastIndexWhere",
    SFunc(IndexedSeq(SCollection(tIV), SFunc(tIV, SBoolean), SInt), SInt, Seq(STypeParam(tIV))),
    18, MethodCallIrBuilder)
  val PatchMethod = SMethod(this, "patch",
    SFunc(IndexedSeq(SCollection(tIV), SInt, SCollection(tIV), SInt), SCollection(tIV), Seq(STypeParam(tIV))),
    19, MethodCallIrBuilder)
  val UpdatedMethod = SMethod(this, "updated",
    SFunc(IndexedSeq(SCollection(tIV), SInt, tIV), SCollection(tIV), Seq(STypeParam(tIV))),
    20, MethodCallIrBuilder)
  val UpdateManyMethod = SMethod(this, "updateMany",
    SFunc(IndexedSeq(SCollection(tIV), SCollection(SInt), SCollection(tIV)), SCollection(tIV), Seq(STypeParam(tIV))),
    21, MethodCallIrBuilder)
  val UnionSetsMethod = SMethod(this, "unionSets",
    SFunc(IndexedSeq(SCollection(tIV), SCollection(tIV)), SCollection(tIV), Seq(STypeParam(tIV))),
    22, MethodCallIrBuilder)
  val DiffMethod = SMethod(this, "diff",
    SFunc(IndexedSeq(SCollection(tIV), SCollection(tIV)), SCollection(tIV), Seq(STypeParam(tIV))),
    23, MethodCallIrBuilder)
  val IntersectMethod = SMethod(this, "intersect",
    SFunc(IndexedSeq(SCollection(tIV), SCollection(tIV)), SCollection(tIV), Seq(STypeParam(tIV))),
    24, MethodCallIrBuilder)
  val PrefixLengthMethod = SMethod(this, "prefixLength",
    SFunc(IndexedSeq(SCollection(tIV), SFunc(tIV, SBoolean)), SInt, Seq(STypeParam(tIV))),
    25, MethodCallIrBuilder)
  val IndexOfMethod = SMethod(this, "indexOf",
    SFunc(IndexedSeq(SCollection(tIV), tIV, SInt), SInt, Seq(STypeParam(tIV))),
    26, MethodCallIrBuilder)
  val LastIndexOfMethod = SMethod(this, "lastIndexOf",
    SFunc(IndexedSeq(SCollection(tIV), tIV, SInt), SInt, Seq(STypeParam(tIV))),
    27, MethodCallIrBuilder)
  lazy val FindMethod = SMethod(this, "find",
    SFunc(IndexedSeq(SCollection(tIV), SFunc(tIV, SBoolean)), SOption(tIV), Seq(STypeParam(tIV))),
    28, MethodCallIrBuilder)
  val ZipMethod = SMethod(this, "zip",
    SFunc(IndexedSeq(SCollection(tIV), SCollection(tOV)),
      SCollection(STuple(tIV, tOV)),
      Seq(STypeParam(tIV), STypeParam(tOV))),
    29, MethodCallIrBuilder)
  val DistinctMethod = SMethod(this, "distinct", SCollection(tIV), 30, MethodCallIrBuilder)
  val StartsWithMethod = SMethod(this, "startsWith",
    SFunc(IndexedSeq(SCollection(tIV), SCollection(tIV), SInt), SBoolean, Seq(STypeParam(tIV))),
    31, MethodCallIrBuilder)
  val EndsWithMethod = SMethod(this, "endsWith",
    SFunc(IndexedSeq(SCollection(tIV), SCollection(tIV)), SBoolean, Seq(STypeParam(tIV))),
    32, MethodCallIrBuilder)
  val PartitionMethod = SMethod(this, "partition",
    SFunc(IndexedSeq(SCollection(tIV), SFunc(tIV, SBoolean)), STuple(SCollection(tIV), SCollection(tIV)), Seq(STypeParam(tIV))),
    33, MethodCallIrBuilder)
  val MapReduceMethod = SMethod(this, "mapReduce",
    SFunc(
      IndexedSeq(SCollection(tIV), SFunc(tIV, STuple(tK, tV)), SFunc(STuple(tV, tV), tV)),
      SCollection(STuple(tK, tV)),
      Seq(STypeParam(tIV), STypeParam(tK), STypeParam(tV))),
    34, MethodCallIrBuilder)

  lazy val methods: Seq[SMethod] = Seq(
    SizeMethod,
    GetOrElseMethod,
    MapMethod,
    ExistsMethod,
    FoldMethod,
    ForallMethod,
    SliceMethod,
    FilterMethod,
    AppendMethod,
    ApplyMethod,
    BitShiftLeftMethod,
    BitShiftRightMethod,
    BitShiftRightZeroedMethod,
    IndicesMethod,
    FlatMapMethod,
    SegmentLengthMethod,
    IndexWhereMethod,
    LastIndexWhereMethod,
    PatchMethod,
    UpdatedMethod,
    UpdateManyMethod,
    UnionSetsMethod,
    DiffMethod,
    IntersectMethod,
    PrefixLengthMethod,
    IndexOfMethod,
    LastIndexOfMethod,
    FindMethod,
    ZipMethod,
    DistinctMethod,
    StartsWithMethod,
    EndsWithMethod,
    PartitionMethod,
    MapReduceMethod,
  )
  def apply[T <: SType](elemType: T): SCollection[T] = SCollectionType(elemType)
  def apply[T <: SType](implicit elemType: T, ov: Overload1): SCollection[T] = SCollectionType(elemType)
  def unapply[T <: SType](tColl: SCollection[T]): Option[T] = Some(tColl.elemType)

  type SBooleanArray      = SCollection[SBoolean.type]
  type SByteArray         = SCollection[SByte.type]
  type SShortArray        = SCollection[SShort.type]
  type SIntArray          = SCollection[SInt.type]
  type SLongArray         = SCollection[SLong.type]
  type SBigIntArray       = SCollection[SBigInt.type]
  type SGroupElementArray = SCollection[SGroupElement.type]
  type SBoxArray          = SCollection[SBox.type]
  type SAvlTreeArray      = SCollection[SAvlTree.type]

  val SBooleanArray      = SCollection(SBoolean)
  val SByteArray         = SCollection(SByte)
  val SShortArray        = SCollection(SShort)
  val SIntArray          = SCollection(SInt)
  val SLongArray         = SCollection(SLong)
  val SBigIntArray       = SCollection(SBigInt)
  val SGroupElementArray = SCollection(SGroupElement)
  val SSigmaPropArray    = SCollection(SSigmaProp)
  val SBoxArray          = SCollection(SBox)
  val SAvlTreeArray      = SCollection(SAvlTree)
}

case class STuple(items: IndexedSeq[SType]) extends SCollection[SAny.type] {
  import STuple._
  override val typeCode = STuple.TupleTypeCode

  override def dataSize(v: SType#WrappedType) = {
    val arr = (v match {
      case col: Coll[_] => col.toArray
      case p: Tuple2[_,_] => p.toArray
      case _ => v
    }).asInstanceOf[Array[Any]]
    assert(arr.length == items.length)
    var sum: Long = 2 // header
    for (i <- arr.indices) {
      sum += items(i).dataSize(arr(i).asInstanceOf[SType#WrappedType])
    }
    sum
  }

  override def elemType: SAny.type = SAny

  override lazy val methods: Seq[SMethod] = {
    val tupleMethods = Array.tabulate(items.size) { i =>
      SMethod(STuple, componentNameByIndex(i), items(i), (i + 1).toByte)
    }
    colMethods ++ tupleMethods
  }

  /** Construct tree node Constant for a given data object. */
  override def mkConstant(v: Array[Any]): Value[this.type] =
    Constant[STuple](v, this).asValue[this.type]

  val typeParams = Seq()
  val tparamSubst = Map()

  override def toString = s"(${items.mkString(",")})"
}

object STuple extends STypeCompanion {
  val Pair1TypeConstrId = 5
  val Pair1TypeCode: TypeCode = ((SPrimType.MaxPrimTypeCode + 1) * Pair1TypeConstrId).toByte

  val Pair2TypeConstrId = 6
  val Pair2TypeCode: TypeCode = ((SPrimType.MaxPrimTypeCode + 1) * Pair2TypeConstrId).toByte
  val TripleTypeCode: TypeCode = Pair2TypeCode

  val PairSymmetricTypeConstrId = 7
  val PairSymmetricTypeCode: TypeCode = ((SPrimType.MaxPrimTypeCode + 1) * PairSymmetricTypeConstrId).toByte
  val QuadrupleTypeCode: TypeCode = PairSymmetricTypeCode

  val TupleTypeCode = ((SPrimType.MaxPrimTypeCode + 1) * 8).toByte

  def typeId = TupleTypeCode

  lazy val colMethods = {
    val subst = Map(SCollection.tIV -> SAny)
    SCollection.methods.map { m =>
      m.copy(stype = SigmaTyper.applySubst(m.stype, subst))
    }
  }

  def methods: Seq[SMethod] = sys.error(s"Shouldn't be called.")

  def apply(items: SType*): STuple = STuple(items.toIndexedSeq)
  val MaxTupleLength = 255
  private val componentNames = Array.tabulate(MaxTupleLength){ i => s"_${i + 1}" }
  def componentNameByIndex(i: Int): String =
    try componentNames(i)
    catch {
      case e: IndexOutOfBoundsException =>
        throw new IllegalArgumentException(
          s"Tuple component '_${i+1}' is not defined: valid range (1 .. $MaxTupleLength)", e)
    }
}

case class SFunc(tDom: IndexedSeq[SType],  tRange: SType, tpeParams: Seq[STypeParam] = Nil)
      extends SType with SGenericType
{
  override type WrappedType = Array[Any] => tRange.WrappedType
  override val typeCode = SFunc.FuncTypeCode
  override def isConstantSize = false
  override def toString = {
    val args = if (tpeParams.isEmpty) "" else tpeParams.mkString("[", ",", "]")
    s"$args(${tDom.mkString(",")}) => $tRange"
  }
  override def dataSize(v: SType#WrappedType) = 8L
  import SFunc._
  val typeParams: Seq[STypeParam] = (tDom.zipWithIndex.map { case (t, i) => STypeParam(tD.name + (i + 1)) }) :+ STypeParam(tR.name)
  val tparamSubst = typeParams.zip(tDom).map { case (p, t) => p.ident.name -> t }.toMap + (tR.name -> tRange)

  def getGenericType: SFunc = {
    val ts = typeParams.map(_.ident)
    SFunc(ts.init.toIndexedSeq, ts.last, Nil)
  }
}

object SFunc {
  val tD = STypeIdent("D")
  val tR = STypeIdent("R")
  final val FuncTypeCode: TypeCode = OpCodes.FirstFuncType
  def apply(tDom: SType, tRange: SType): SFunc = SFunc(IndexedSeq(tDom), tRange)
}


case class STypeApply(name: String, args: IndexedSeq[SType] = IndexedSeq()) extends SType {
  override type WrappedType = Any
  override val typeCode = STypeApply.TypeCode
  override def isConstantSize = false
}
object STypeApply {
  val TypeCode = 94: Byte
}

case class STypeIdent(name: String) extends SType {
  require(name.length <= 255, "name is too long")
  override type WrappedType = Any
  override val typeCode = STypeIdent.TypeCode
  override def isConstantSize = false
  override def toString = name
}
object STypeIdent {
  val TypeCode = 103: Byte
  implicit def liftString(n: String): STypeIdent = STypeIdent(n)
}

case object SBox extends SProduct with SPredefType with STypeCompanion {
  override type WrappedType = ErgoBox
  override val typeCode: TypeCode = 99: Byte
  override def typeId = typeCode
  override def mkConstant(v: ErgoBox): Value[SBox.type] = BoxConstant(v)
  override def dataSize(v: SType#WrappedType): Long = {
    val box = v.asInstanceOf[this.WrappedType]
    4 + // box.value
        box.propositionBytes.length +
        box.additionalTokens.length * (32 + 4) +
        box.additionalRegisters.values.map(x => x.tpe.dataSize(x.value)).sum +
        box.transactionId.length +
        2 // box.index
  }
  override def isConstantSize = false
  def ancestors = Nil

  private val tT = STypeIdent("T")
  def registers(idOfs: Int): Seq[SMethod] = {
    (1 to 10).map { i =>
      SMethod(this, s"R$i", SFunc(IndexedSeq(), SOption(tT), Seq(STypeParam(tT))), (idOfs + i).toByte)
    }
  }
  val PropositionBytes = "propositionBytes"
  val Value = "value"
  val Id = "id"
  val Bytes = "bytes"
  val BytesWithNoRef = "bytesWithNoRef"
  val CreationInfo = "creationInfo"
<<<<<<< HEAD
  // should be lazy to solve recursive initialization
=======
  val TokensMethod = SMethod(this, "tokens", SCollectionType(STuple(SCollectionType(SByte), SLong)), 8, MethodCallIrBuilder)
  // should be lazy to solve resursive initialization
>>>>>>> afe224be
  lazy val methods = Vector(
    SMethod(this, Value, SLong, 1), // see ExtractAmount
    SMethod(this, PropositionBytes, SCollectionType(SByte), 2), // see ExtractScriptBytes
    SMethod(this, Bytes, SCollectionType(SByte), 3), // see ExtractBytes
    SMethod(this, BytesWithNoRef, SCollectionType(SByte), 4), // see ExtractBytesWithNoRef
    SMethod(this, Id, SCollectionType(SByte), 5), // see ExtractId
    SMethod(this, CreationInfo, STuple(SInt, SCollectionType(SByte)), 6), // see ExtractCreationInfo
    SMethod(this, s"getReg", SFunc(IndexedSeq(SByte), SOption(tT), Seq(STypeParam(tT))), 7),
    TokensMethod,
  ) ++ registers(8)
}

case object SAvlTree extends SProduct with SPredefType with STypeCompanion {
  override type WrappedType = AvlTreeData
  override val typeCode: TypeCode = 100: Byte
  override def typeId = typeCode
  override def mkConstant(v: AvlTreeData): Value[SAvlTree.type] = AvlTreeConstant(v)
  override def dataSize(v: SType#WrappedType): Long = {
    val tree = v.asInstanceOf[AvlTreeData]
    AvlTreeData.DigestSize + // digest
        1 + // flags
        4 + // keyLength
        tree.valueLengthOpt.fold(0)(_ => 4)
  }
  override def isConstantSize = false
  def ancestors = Nil

  val DigestMethod = SMethod(this, "digest", SCollection(SByte), 1, MethodCallIrBuilder)
  override val methods: Seq[SMethod] = Seq(
    DigestMethod
  )
}

case object SContext extends SProduct with SPredefType with STypeCompanion {
  override type WrappedType = ErgoLikeContext
  override val typeCode: TypeCode = 101: Byte
  override def typeId = typeCode
  override def mkConstant(v: ErgoLikeContext): Value[SContext.type] = ContextConstant(v)

  /** Approximate data size of the given context without ContextExtension. */
  override def dataSize(v: SType#WrappedType): Long = {
    val ctx = v.asInstanceOf[ErgoLikeContext]
    val avlSize = SAvlTree.dataSize(ctx.lastBlockUtxoRoot.asWrappedType)
    val inputSize = ctx.boxesToSpend.foldLeft(0L)((acc, b) => acc + b.dataSize)
    val outputSize = ctx.spendingTransaction.outputs.foldLeft(0L)((acc, b) => acc + b.dataSize)
    8L +   // Height
        avlSize + ctx.minerPubkey.length + inputSize + outputSize
  }
  override def isConstantSize = false
  def ancestors = Nil

  val DataInputsMethod = SMethod(this, "dataInputs", SCollection(SBox), 1, MethodCallIrBuilder)
  val methods = Seq(
    DataInputsMethod,
  )
}<|MERGE_RESOLUTION|>--- conflicted
+++ resolved
@@ -995,12 +995,8 @@
   val Bytes = "bytes"
   val BytesWithNoRef = "bytesWithNoRef"
   val CreationInfo = "creationInfo"
-<<<<<<< HEAD
+  val TokensMethod = SMethod(this, "tokens", SCollectionType(STuple(SCollectionType(SByte), SLong)), 8, MethodCallIrBuilder)
   // should be lazy to solve recursive initialization
-=======
-  val TokensMethod = SMethod(this, "tokens", SCollectionType(STuple(SCollectionType(SByte), SLong)), 8, MethodCallIrBuilder)
-  // should be lazy to solve resursive initialization
->>>>>>> afe224be
   lazy val methods = Vector(
     SMethod(this, Value, SLong, 1), // see ExtractAmount
     SMethod(this, PropositionBytes, SCollectionType(SByte), 2), // see ExtractScriptBytes
