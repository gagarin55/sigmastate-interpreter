package sigmastate.lang

import java.math.BigInteger

import org.ergoplatform.ErgoBox
import org.ergoplatform.ErgoBox.RegisterId
import scapi.sigma.DLogProtocol.ProveDlog
import scapi.sigma.{ProveDiffieHellmanTuple, DLogProtocol}
import sigmastate.SCollection.SByteArray
import sigmastate.Values.{FuncValue, FalseLeaf, Constant, SValue, TrueLeaf, ConstantNode, SomeValue, BoolValue, Value, SigmaPropValue, Tuple, TaggedVariableNode, SigmaBoolean, TaggedVariable, ConcreteCollection, NoneValue}
import sigmastate._
import sigmastate.interpreter.CryptoConstants
import sigmastate.lang.Constraints.{TypeConstraint2, sameType2, onlyNumeric2}
import sigmastate.lang.Terms._
import sigmastate.lang.exceptions.ConstraintFailed
import sigmastate.serialization.OpCodes
import sigmastate.utxo._

trait SigmaBuilder {

  def mkEQ[T <: SType](left: Value[T], right: Value[T]): Value[SBoolean.type]
  def mkNEQ[T <: SType](left: Value[T], right: Value[T]): Value[SBoolean.type]

  def mkGT[T <: SType](left: Value[T], right: Value[T]): Value[SBoolean.type]
  def mkGE[T <: SType](left: Value[T], right: Value[T]): Value[SBoolean.type]
  def mkLT[T <: SType](left: Value[T], right: Value[T]): Value[SBoolean.type]
  def mkLE[T <: SType](left: Value[T], right: Value[T]): Value[SBoolean.type]

  def mkArith[T <: SNumericType](left: Value[T], right: Value[T], opCode: Byte): Value[T]
  def mkPlus[T <: SNumericType](left: Value[T], right: Value[T]): Value[T]
  def mkMinus[T <: SNumericType](left: Value[T], right: Value[T]): Value[T]
  def mkMultiply[T <: SNumericType](left: Value[T], right: Value[T]): Value[T]
  def mkDivide[T <: SNumericType](left: Value[T], right: Value[T]): Value[T]
  def mkModulo[T <: SNumericType](left: Value[T], right: Value[T]): Value[T]
  def mkMin[T <: SNumericType](left: Value[T], right: Value[T]): Value[T]
  def mkMax[T <: SNumericType](left: Value[T], right: Value[T]): Value[T]

<<<<<<< HEAD
  def mkOR(input: Value[SCollection[SBoolean.type]]): BoolValue
  def mkAND(input: Value[SCollection[SBoolean.type]]): BoolValue

  def mkAnyOf(input: Seq[Value[SBoolean.type]]): BoolValue
  def mkAllOf(input: Seq[Value[SBoolean.type]]): BoolValue

  def mkBinOr(left: BoolValue, right: BoolValue): BoolValue
  def mkBinAnd(left: BoolValue, right: BoolValue): BoolValue
=======
  def mkOR(input: Value[SCollection[SBoolean.type]]): Value[SBoolean.type]
  def mkAND(input: Value[SCollection[SBoolean.type]]): Value[SBoolean.type]
  def mkAtLeast(bound: Value[SInt.type], input: Value[SCollection[SBoolean.type]]): Value[SBoolean.type]
>>>>>>> 21bb3080

  def mkExponentiate(left: Value[SGroupElement.type],
                     right: Value[SBigInt.type]): Value[SGroupElement.type]
  def mkMultiplyGroup(left: Value[SGroupElement.type],
                      right: Value[SGroupElement.type]): Value[SGroupElement.type]
  def mkXor(left: Value[SByteArray], right: Value[SByteArray]): Value[SByteArray]

  def mkTreeModifications(tree: Value[SAvlTree.type],
                          operations: Value[SByteArray],
                          proof: Value[SByteArray]): Value[SOption[SByteArray]]

  def mkTreeLookup(tree: Value[SAvlTree.type],
                   key: Value[SByteArray],
                   proof: Value[SByteArray]): Value[SOption[SByteArray]]

  def mkIsMember(tree: Value[SAvlTree.type],
                 key: Value[SByteArray],
                 proof: Value[SByteArray]): Value[SBoolean.type]

  def mkIf[T <: SType](condition: Value[SBoolean.type],
                       trueBranch: Value[T],
                       falseBranch: Value[T]): Value[T]

  def mkLongToByteArray(input: Value[SLong.type]): Value[SByteArray]
  def mkByteArrayToBigInt(input: Value[SByteArray]): Value[SBigInt.type]
  def mkUpcast[T <: SNumericType, R <: SNumericType](input: Value[T], tpe: R): Value[R]
  def mkDowncast[T <: SNumericType, R <: SNumericType](input: Value[T], tpe: R): Value[R]

  def mkCalcBlake2b256(input: Value[SByteArray]): Value[SByteArray]
  def mkCalcSha256(input: Value[SByteArray]): Value[SByteArray]

  def mkAppend[IV <: SType](input: Value[SCollection[IV]],
                            col2: Value[SCollection[IV]]): Value[SCollection[IV]]

  def mkSlice[IV <: SType](input: Value[SCollection[IV]],
                           from: Value[SInt.type],
                           until: Value[SInt.type]): Value[SCollection[IV]]

  def mkMapCollection[IV <: SType, OV <: SType](input: Value[SCollection[IV]],
      id: Byte,
      mapper: SValue): Value[SCollection[OV]]

  def mkWhere[IV <: SType](input: Value[SCollection[IV]],
                           id: Byte,
                           condition: Value[SBoolean.type]): Value[SCollection[IV]]

  def mkExists[IV <: SType](input: Value[SCollection[IV]],
                            id: Byte,
                            condition: Value[SBoolean.type]): Value[SBoolean.type]

  def mkForAll[IV <: SType](input: Value[SCollection[IV]],
                            id: Byte,
                            condition: Value[SBoolean.type]): Value[SBoolean.type]

  def mkFuncValue(args: IndexedSeq[(Int,SType)], body: Value[SType]): Value[SFunc]

  def mkMapCollection1[IV <: SType, OV <: SType](
      input: Value[SCollection[IV]], mapper: Value[SFunc]): Value[SCollection[OV]]

  def mkExists1[IV <: SType](input: Value[SCollection[IV]], condition: Value[SFunc]): BoolValue

  def mkForAll1[IV <: SType](input: Value[SCollection[IV]], condition: Value[SFunc]): BoolValue

  def mkFold[IV <: SType, OV <: SType](input: Value[SCollection[IV]],
                          id: Byte,
                          zero: Value[OV],
                          accId: Byte,
                          foldOp: SValue): Value[OV]

  def mkByIndex[IV <: SType](input: Value[SCollection[IV]],
                               index: Value[SInt.type],
                               default: Option[Value[IV]] = None): Value[IV]

  def mkSelectField(input: Value[STuple], fieldIndex: Byte): Value[SType]
  def mkSizeOf[IV <: SType](input: Value[SCollection[IV]]): Value[SInt.type]
  def mkExtractAmount(input: Value[SBox.type]): Value[SLong.type]
  def mkExtractScriptBytes(input: Value[SBox.type]): Value[SByteArray]
  def mkExtractBytes(input: Value[SBox.type]): Value[SByteArray]
  def mkExtractBytesWithNoRef(input: Value[SBox.type]): Value[SByteArray]
  def mkExtractId(input: Value[SBox.type]): Value[SByteArray]

  def mkExtractRegisterAs[IV <: SType](input: Value[SBox.type],
                                      registerId: RegisterId,
                                      tpe: SOption[IV]): Value[SType]

  def mkDeserializeContext[T <: SType](id: Byte, tpe: T): Value[T]
  def mkDeserializeRegister[T <: SType](reg: RegisterId,
                                        tpe: T,
                                        default: Option[Value[T]] = None): Value[T]

  def mkTuple(items: Seq[Value[SType]]): Value[SType]

  def mkProveDiffieHellmanTuple(gv: Value[SGroupElement.type],
                                hv: Value[SGroupElement.type],
                                uv: Value[SGroupElement.type],
                                vv: Value[SGroupElement.type]): SigmaBoolean
  def mkProveDlog(value: Value[SGroupElement.type]): SigmaBoolean
  def mkTrivialSigma(value: BoolValue): SigmaPropValue

  def mkSigmaPropIsValid(value: Value[SSigmaProp.type]): BoolValue
  def mkSigmaPropBytes(value: Value[SSigmaProp.type]): Value[SByteArray]

  def mkConcreteCollection[T <: SType](items: IndexedSeq[Value[T]],
                                       elementType: T): Value[SCollection[T]]

  def mkTaggedVariable[T <: SType](varId: Byte, tpe: T): TaggedVariable[T]

  def mkSomeValue[T <: SType](x: Value[T]): Value[SOption[T]]
  def mkNoneValue[T <: SType](elemType: T): Value[SOption[T]]

  def mkBlock(bindings: Seq[Val], result: Value[SType]): Value[SType]
  def mkVal(name: String, givenType: SType, body: Value[SType]): Val
  def mkSelect(obj: Value[SType], field: String, resType: Option[SType] = None): Value[SType]
  def mkIdent(name: String, tpe: SType): Value[SType]
  def mkApply(func: Value[SType], args: IndexedSeq[Value[SType]]): Value[SType]
  def mkApplyTypes(input: Value[SType], tpeArgs: Seq[SType]): Value[SType]
  def mkMethodCall(obj: Value[SType],
                   name: String,
                   args: IndexedSeq[Value[SType]],
                   tpe: SType = NoType): Value[SType]
  def mkLambda(args: IndexedSeq[(String,SType)],
               givenResType: SType,
               body: Option[Value[SType]]): Value[SFunc]
  def mkGenLambda(tpeParams: Seq[STypeParam], args: IndexedSeq[(String,SType)],
               givenResType: SType,
               body: Option[Value[SType]]): Value[SFunc]

  def mkConstant[T <: SType](value: T#WrappedType, tpe: T): Constant[T]
  def mkCollectionConstant[T <: SType](values: Array[T#WrappedType],
                                       elementType: T): Constant[SCollection[T]]
  def mkStringConcat(left: Value[SString.type], right: Value[SString.type]): Value[SString.type]

<<<<<<< HEAD
  def liftAny(v: Any): Option[SValue] = v match {
    case arr: Array[Boolean] => Some(mkCollectionConstant[SBoolean.type](arr, SBoolean))
    case arr: Array[Byte] => Some(mkCollectionConstant[SByte.type](arr, SByte))
    case arr: Array[Short] => Some(mkCollectionConstant[SShort.type](arr, SShort))
    case arr: Array[Int] => Some(mkCollectionConstant[SInt.type](arr, SInt))
    case arr: Array[Long] => Some(mkCollectionConstant[SLong.type](arr, SLong))
    case arr: Array[BigInteger] => Some(mkCollectionConstant[SBigInt.type](arr, SBigInt))
    case v: Byte => Some(mkConstant[SByte.type](v, SByte))
    case v: Short => Some(mkConstant[SShort.type](v, SShort))
    case v: Int => Some(mkConstant[SInt.type](v, SInt))
    case v: Long => Some(mkConstant[SLong.type](v, SLong))
    case v: BigInteger => Some(mkConstant[SBigInt.type](v, SBigInt))
    case v: CryptoConstants.EcPointType => Some(mkConstant[SGroupElement.type](v, SGroupElement))
    case b: Boolean => Some(if(b) TrueLeaf else FalseLeaf)
    case b: ErgoBox => Some(mkConstant[SBox.type](b, SBox))
    case avl: AvlTreeData => Some(mkConstant[SAvlTree.type](avl, SAvlTree))
    case sb: SigmaBoolean => Some(mkConstant[SSigmaProp.type](sb, SSigmaProp))
    case v: SValue => Some(v)
    case _ => None
  }
=======
  def mkBase58ToByteArray(input: Value[SString.type]): Value[SByteArray]
  def mkBase64ToByteArray(input: Value[SString.type]): Value[SByteArray]

  def mkPK(input: Value[SString.type]): Value[SSigmaProp.type]
  def mkGetVar[T <: SType](varId: Byte, tpe: T): Value[SOption[T]]
  def mkOptionGet[T <: SType](input: Value[SOption[T]]): Value[T]
  def mkOptionGetOrElse[T <: SType](input: Value[SOption[T]], default: Value[T]): Value[T]
  def mkOptionIsDefined[T <: SType](input: Value[SOption[T]]): Value[SBoolean.type]
>>>>>>> 21bb3080
}

class StdSigmaBuilder extends SigmaBuilder {

  protected def equalityOp[T <: SType, R](left: Value[T],
                                        right: Value[T],
                                        cons: (Value[T], Value[T]) => R): R = cons(left, right)

  protected def comparisonOp[T <: SType, R](left: Value[T],
                                          right: Value[T],
                                          cons: (Value[T], Value[T]) => R): R = cons(left, right)

  protected def arithOp[T <: SNumericType, R](left: Value[T],
                                            right: Value[T],
                                            cons: (Value[T], Value[T]) => R): R = cons(left, right)

  override def mkEQ[T <: SType](left: Value[T], right: Value[T]): Value[SBoolean.type] =
    equalityOp(left, right, EQ.apply[T])

  override def mkNEQ[T <: SType](left: Value[T], right: Value[T]): Value[SBoolean.type] =
    equalityOp(left, right, NEQ.apply[T])

  override def mkGT[T <: SType](left: Value[T], right: Value[T]): Value[SBoolean.type] =
    comparisonOp(left, right, GT.apply[T])

  override def mkGE[T <: SType](left: Value[T], right: Value[T]): Value[SBoolean.type] =
    comparisonOp(left, right, GE.apply[T])

  override def mkLT[T <: SType](left: Value[T], right: Value[T]): Value[SBoolean.type] =
    comparisonOp(left, right, LT.apply[T])

  override def mkLE[T <: SType](left: Value[T], right: Value[T]): Value[SBoolean.type] =
    comparisonOp(left, right, LE.apply[T])

  override def mkArith[T <: SNumericType](left: Value[T], right: Value[T], opCode: Byte): Value[T] =
    arithOp(left, right, { (l: Value[T], r: Value[T]) => ArithOp[T](l, r, opCode) })

  override def mkPlus[T <: SNumericType](left: Value[T], right: Value[T]): Value[T] =
    mkArith(left, right, OpCodes.PlusCode)

  override def mkMinus[T <: SNumericType](left: Value[T], right: Value[T]): Value[T] =
    mkArith(left, right, OpCodes.MinusCode)

  override def mkMultiply[T <: SNumericType](left: Value[T], right: Value[T]): Value[T] =
    mkArith(left, right, OpCodes.MultiplyCode)

  override def mkDivide[T <: SNumericType](left: Value[T], right: Value[T]): Value[T] =
    mkArith(left, right, OpCodes.DivisionCode)

  override def mkModulo[T <: SNumericType](left: Value[T], right: Value[T]): Value[T] =
    mkArith(left, right, OpCodes.ModuloCode)

  override def mkMin[T <: SNumericType](left: Value[T], right: Value[T]): Value[T] =
    mkArith(left, right, OpCodes.MinCode)

  override def mkMax[T <: SNumericType](left: Value[T], right: Value[T]): Value[T] =
    mkArith(left, right, OpCodes.MaxCode)

  override def mkOR(input: Value[SCollection[SBoolean.type]]): Value[SBoolean.type] =
    OR(input)

  override def mkAND(input: Value[SCollection[SBoolean.type]]): Value[SBoolean.type] =
    AND(input)

<<<<<<< HEAD
  override def mkAnyOf(input: Seq[Value[SBoolean.type]]) = OR(input)
  override def mkAllOf(input: Seq[Value[SBoolean.type]]) = AND(input)

  override def mkBinOr(left: BoolValue, right: BoolValue) = BinOr(left, right)

  override def mkBinAnd(left: BoolValue, right: BoolValue) = BinAnd(left, right)
=======
  override def mkAtLeast(bound: Value[SInt.type], input: Value[SCollection[SBoolean.type]]): Value[SBoolean.type] =
    AtLeast(bound, input)
>>>>>>> 21bb3080

  override def mkExponentiate(left: Value[SGroupElement.type], right: Value[SBigInt.type]): Value[SGroupElement.type] =
    Exponentiate(left, right)

  override def mkMultiplyGroup(left: Value[SGroupElement.type], right: Value[SGroupElement.type]): Value[SGroupElement.type] =
    MultiplyGroup(left, right)

  override def mkXor(left: Value[SByteArray], right: Value[SByteArray]): Value[SByteArray] =
    Xor(left, right)

  override def mkTreeLookup(tree: Value[SAvlTree.type],
                            key: Value[SByteArray],
                            proof: Value[SByteArray]): Value[SOption[SByteArray]] =
    TreeLookup(tree, key, proof)

  override def mkTreeModifications(tree: Value[SAvlTree.type],
                                   operations: Value[SByteArray],
                                   proof: Value[SByteArray]): Value[SOption[SByteArray]] =
    TreeModifications(tree, operations, proof)

  override def mkIsMember(tree: Value[SAvlTree.type],
                          key: Value[SByteArray],
                          proof: Value[SByteArray]): Value[SBoolean.type] =
    OptionIsDefined(TreeLookup(tree, key, proof))

  override def mkIf[T <: SType](condition: Value[SBoolean.type],
                                trueBranch: Value[T],
                                falseBranch: Value[T]): Value[T] =
    If(condition, trueBranch, falseBranch)

  override def mkLongToByteArray(input: Value[SLong.type]): Value[SByteArray] =
    LongToByteArray(input)

  override def mkByteArrayToBigInt(input: Value[SByteArray]): Value[SBigInt.type] =
    ByteArrayToBigInt(input)


  override def mkUpcast[T <: SNumericType, R <: SNumericType](input: Value[T],
                                                              tpe: R): Value[R] =
    Upcast(input, tpe)


  override def mkDowncast[T <: SNumericType, R <: SNumericType](input: Value[T], tpe: R): Value[R] =
    Downcast(input, tpe)

  override def mkCalcBlake2b256(input: Value[SByteArray]): Value[SByteArray] =
    CalcBlake2b256(input)

  override def mkCalcSha256(input: Value[SByteArray]): Value[SByteArray] =
    CalcSha256(input)

  override def mkMapCollection[IV <: SType, OV <: SType](input: Value[SCollection[IV]], id: Byte, mapper: SValue): Value[SCollection[OV]] =
    MapCollection(input, id, mapper)

  override def mkAppend[IV <: SType](input: Value[SCollection[IV]],
                                     col2: Value[SCollection[IV]]): Value[SCollection[IV]] =
    Append(input, col2)

  override def mkSlice[IV <: SType](input: Value[SCollection[IV]],
                                    from: Value[SInt.type],
                                    until: Value[SInt.type]): Value[SCollection[IV]] =
    Slice(input, from, until)

  override def mkWhere[IV <: SType](input: Value[SCollection[IV]],
                                    id: Byte,
                                    condition: Value[SBoolean.type]): Value[SCollection[IV]] =
    Where(input, id, condition)

  override def mkExists[IV <: SType](input: Value[SCollection[IV]],
                                     id: Byte,
                                     condition: Value[SBoolean.type]): Value[SBoolean.type] =
    Exists(input, id, condition)

  override def mkForAll[IV <: SType](input: Value[SCollection[IV]],
                                     id: Byte,
                                     condition: Value[SBoolean.type]): Value[SBoolean.type] =
    ForAll(input, id, condition)

  def mkFuncValue(args: IndexedSeq[(Int,SType)], body: Value[SType]): Value[SFunc] =
    FuncValue(args, body)

  def mkMapCollection1[IV <: SType, OV <: SType](
        input: Value[SCollection[IV]], mapper: Value[SFunc]) =
    MapCollection1(input, mapper)

  override def mkExists1[IV <: SType](input: Value[SCollection[IV]],
                                     condition: Value[SFunc]): BoolValue =
    Exists1(input, condition)

  override def mkForAll1[IV <: SType](input: Value[SCollection[IV]],
                                     condition: Value[SFunc]): BoolValue =
    ForAll1(input, condition)

  override def mkFold[IV <: SType, OV <: SType](input: Value[SCollection[IV]],
                                   id: Byte,
                                   zero: Value[OV],
                                   accId: Byte,
                                   foldOp: SValue): Value[OV] =
    Fold(input, id, zero, accId, foldOp)

  override def mkByIndex[IV <: SType](input: Value[SCollection[IV]],
                                      index: Value[SInt.type],
                                      default: Option[Value[IV]] = None): Value[IV] =
    ByIndex(input, index, default)

  override def mkSelectField(input: Value[STuple], fieldIndex: Byte): Value[SType] =
    SelectField(input, fieldIndex)

  override def mkSizeOf[V <: SType](input: Value[SCollection[V]]): Value[SInt.type] =
    SizeOf(input)

  override def mkExtractAmount(input: Value[SBox.type]): Value[SLong.type] =
    ExtractAmount(input)

  override def mkExtractScriptBytes(input: Value[SBox.type]): Value[SByteArray] =
    ExtractScriptBytes(input)

  override def mkExtractBytes(input: Value[SBox.type]): Value[SByteArray] =
    ExtractBytes(input)

  override def mkExtractBytesWithNoRef(input: Value[SBox.type]): Value[SByteArray] =
    ExtractBytesWithNoRef(input)

  override def mkExtractId(input: Value[SBox.type]): Value[SByteArray] =
    ExtractId(input)

  override def mkExtractRegisterAs[IV <: SType](input: Value[SBox.type],
                                                registerId: RegisterId,
                                                tpe: SOption[IV]): Value[SType] =
    ExtractRegisterAs(input, registerId, tpe)

  override def mkDeserializeContext[T <: SType](id: Byte, tpe: T): Value[T] =
    DeserializeContext(id, tpe)

  override def mkDeserializeRegister[T <: SType](reg: RegisterId,
                                                 tpe: T,
                                                 default: Option[Value[T]] = None): Value[T] =
    DeserializeRegister(reg, tpe, default)

  override def mkTuple(items: Seq[Value[SType]]): Value[SType] =
    Tuple(items.toIndexedSeq)

  override def mkProveDiffieHellmanTuple(gv: Value[SGroupElement.type],
                                         hv: Value[SGroupElement.type],
                                         uv: Value[SGroupElement.type],
                                         vv: Value[SGroupElement.type]): SigmaBoolean =
    ProveDiffieHellmanTuple(gv, hv, uv, vv)

  override def mkProveDlog(value: Value[SGroupElement.type]): SigmaBoolean =
    ProveDlog(value)

  override def mkTrivialSigma(value: BoolValue) = BoolToSigmaProp(value)

  override def mkSigmaPropIsValid(value: Value[SSigmaProp.type]) = SigmaPropIsValid(value)

  override def mkSigmaPropBytes(value: Value[SSigmaProp.type]) = SigmaPropBytes(value)

  override def mkConcreteCollection[T <: SType](items: IndexedSeq[Value[T]],
                                                elementType: T): Value[SCollection[T]] =
    ConcreteCollection(items, elementType)

  override def mkTaggedVariable[T <: SType](varId: Byte, tpe: T): TaggedVariable[T] =
    TaggedVariableNode(varId, tpe)

  override def mkSomeValue[T <: SType](x: Value[T]): Value[SOption[T]] = SomeValue(x)
  override def mkNoneValue[T <: SType](elemType: T): Value[SOption[T]] = NoneValue(elemType)

  override def mkBlock(bindings: Seq[Val], result: Value[SType]): Value[SType] =
    Block(bindings, result)

  override def mkVal(name: String, givenType: SType, body: Value[SType]): Val =
    ValNode(name, givenType, body)

  override def mkSelect(obj: Value[SType],
                        field: String,
                        resType: Option[SType] = None): Value[SType] =
    Select(obj, field, resType)

  override def mkIdent(name: String, tpe: SType): Value[SType] = Ident(name, tpe)

  override def mkApply(func: Value[SType], args: IndexedSeq[Value[SType]]): Value[SType] =
    Apply(func, args)

  override def mkApplyTypes(input: Value[SType], tpeArgs: Seq[SType]): Value[SType] =
    ApplyTypes(input, tpeArgs)

  override def mkMethodCall(obj: Value[SType],
                            name: String,
                            args: IndexedSeq[Value[SType]],
                            tpe: SType): Value[SType] =
    MethodCall(obj, name, args, tpe)

  override def mkLambda(args: IndexedSeq[(String, SType)],
                        givenResType: SType,
                        body: Option[Value[SType]]): Value[SFunc] =
    Lambda(Nil, args, givenResType, body)

  def mkGenLambda(tpeParams: Seq[STypeParam],
                  args: IndexedSeq[(String, SType)],
                  givenResType: SType,
                  body: Option[Value[SType]]) =
    Lambda(tpeParams, args, givenResType, body)

  override def mkConstant[T <: SType](value: T#WrappedType, tpe: T): Constant[T] =
    ConstantNode[T](value, tpe)

  override def mkCollectionConstant[T <: SType](values: Array[T#WrappedType],
                                                elementType: T): Constant[SCollection[T]] =
    ConstantNode[SCollection[T]](values, SCollection(elementType))

  override def mkStringConcat(left: Value[SString.type], right: Value[SString.type]): Value[SString.type] =
    StringConcat(left, right)

  override def mkBase58ToByteArray(input: Value[SString.type]): Value[SByteArray] =
    Base58ToByteArray(input)

  override def mkBase64ToByteArray(input: Value[SString.type]): Value[SByteArray] =
    Base64ToByteArray(input)

  override def mkPK(input: Value[SString.type]): Value[SSigmaProp.type] =
    ErgoAddressToSigmaProp(input)

  override def mkGetVar[T <: SType](varId: Byte, tpe: T): Value[SOption[T]] =
    GetVar(varId, tpe)

  override def mkOptionGet[T <: SType](input: Value[SOption[T]]): Value[T] =
    OptionGet(input)

  override def mkOptionGetOrElse[T <: SType](input: Value[SOption[T]], default: Value[T]): Value[T] =
    OptionGetOrElse(input, default)

  override def mkOptionIsDefined[T <: SType](input: Value[SOption[T]]): Value[SBoolean.type] =
    OptionIsDefined(input)
}

trait TypeConstraintCheck {

  def check2[T <: SType](left: Value[T],
                                 right: Value[T],
                                 constraints: Seq[TypeConstraint2]): Unit =
    constraints.foreach { c =>
      if (!c(left.tpe, right.tpe))
        throw new ConstraintFailed(s"Failed constraint $c for binary operation parameters ($left(tpe: ${left.tpe}), $right(tpe: ${right.tpe}))")
    }
}

trait TransformingSigmaBuilder extends StdSigmaBuilder with TypeConstraintCheck {

  private def applyUpcast[T <: SType](left: Value[T], right: Value[T]):(Value[T], Value[T]) =
    (left.tpe, right.tpe) match {
      case (t1: SNumericType, t2: SNumericType) if t1 != t2 =>
        val tmax = t1 max t2
        val l = left.upcastTo(tmax)
        val r = right.upcastTo(tmax)
        (l.asValue[T], r.asValue[T])
      case _ =>
        (left, right)
    }

  override protected def equalityOp[T <: SType, R](left: Value[T],
                                        right: Value[T],
                                        cons: (Value[T], Value[T]) => R): R = {
    val (l, r) = applyUpcast(left, right)
    check2(l, r, Seq(sameType2))
    cons(l, r)
  }

  override protected def comparisonOp[T <: SType, R](left: Value[T],
                                          right: Value[T],
                                          cons: (Value[T], Value[T]) => R): R = {
    check2(left, right, Seq(onlyNumeric2))
    val (l, r) = applyUpcast(left, right)
    check2(l, r, Seq(sameType2))
    cons(l, r)
  }

  override protected def arithOp[T <: SNumericType, R](left: Value[T],
                                            right: Value[T],
                                            cons: (Value[T], Value[T]) => R): R = {
    val (l, r) = applyUpcast(left, right)
    cons(l, r)
  }
}

trait CheckingSigmaBuilder extends StdSigmaBuilder with TypeConstraintCheck {

  override protected def equalityOp[T <: SType, R](left: Value[T],
                                        right: Value[T],
                                        cons: (Value[T], Value[T]) => R): R = {
    check2(left, right, Seq(sameType2))
    cons(left, right)
  }

  override protected def comparisonOp[T <: SType, R](left: Value[T],
                                          right: Value[T],
                                          cons: (Value[T], Value[T]) => R): R = {
    check2(left, right, Seq(onlyNumeric2, sameType2))
    cons(left, right)
  }

  override protected def arithOp[T <: SNumericType, R](left: Value[T],
                                            right: Value[T],
                                            cons: (Value[T], Value[T]) => R): R = {
    check2(left, right, Seq(sameType2))
    cons(left, right)
  }
}

case object StdSigmaBuilder extends StdSigmaBuilder

case object CheckingSigmaBuilder extends StdSigmaBuilder with CheckingSigmaBuilder

case object DefaultSigmaBuilder extends StdSigmaBuilder with CheckingSigmaBuilder
case object TransformingSigmaBuilder extends StdSigmaBuilder with TransformingSigmaBuilder
case object DeserializationSigmaBuilder extends StdSigmaBuilder with TransformingSigmaBuilder

object Constraints {
  type Constraint2 = (SType.TypeCode, SType.TypeCode) => Boolean
  type TypeConstraint2 = (SType, SType) => Boolean
  type ConstraintN = Seq[SType.TypeCode] => Boolean

  def onlyNumeric2: TypeConstraint2 = {
    case (_: SNumericType, _: SNumericType) => true
    case _ => false
  }

  def sameType2: TypeConstraint2 = {
    case (v1, v2) => v1.tpe == v2.tpe
  }

  def sameTypeN: ConstraintN = { tcs => tcs.tail.forall(_ == tcs.head) }
}<|MERGE_RESOLUTION|>--- conflicted
+++ resolved
@@ -35,7 +35,6 @@
   def mkMin[T <: SNumericType](left: Value[T], right: Value[T]): Value[T]
   def mkMax[T <: SNumericType](left: Value[T], right: Value[T]): Value[T]
 
-<<<<<<< HEAD
   def mkOR(input: Value[SCollection[SBoolean.type]]): BoolValue
   def mkAND(input: Value[SCollection[SBoolean.type]]): BoolValue
 
@@ -44,11 +43,7 @@
 
   def mkBinOr(left: BoolValue, right: BoolValue): BoolValue
   def mkBinAnd(left: BoolValue, right: BoolValue): BoolValue
-=======
-  def mkOR(input: Value[SCollection[SBoolean.type]]): Value[SBoolean.type]
-  def mkAND(input: Value[SCollection[SBoolean.type]]): Value[SBoolean.type]
   def mkAtLeast(bound: Value[SInt.type], input: Value[SCollection[SBoolean.type]]): Value[SBoolean.type]
->>>>>>> 21bb3080
 
   def mkExponentiate(left: Value[SGroupElement.type],
                      right: Value[SBigInt.type]): Value[SGroupElement.type]
@@ -181,7 +176,15 @@
                                        elementType: T): Constant[SCollection[T]]
   def mkStringConcat(left: Value[SString.type], right: Value[SString.type]): Value[SString.type]
 
-<<<<<<< HEAD
+  def mkBase58ToByteArray(input: Value[SString.type]): Value[SByteArray]
+  def mkBase64ToByteArray(input: Value[SString.type]): Value[SByteArray]
+
+  def mkPK(input: Value[SString.type]): Value[SSigmaProp.type]
+  def mkGetVar[T <: SType](varId: Byte, tpe: T): Value[SOption[T]]
+  def mkOptionGet[T <: SType](input: Value[SOption[T]]): Value[T]
+  def mkOptionGetOrElse[T <: SType](input: Value[SOption[T]], default: Value[T]): Value[T]
+  def mkOptionIsDefined[T <: SType](input: Value[SOption[T]]): Value[SBoolean.type]
+
   def liftAny(v: Any): Option[SValue] = v match {
     case arr: Array[Boolean] => Some(mkCollectionConstant[SBoolean.type](arr, SBoolean))
     case arr: Array[Byte] => Some(mkCollectionConstant[SByte.type](arr, SByte))
@@ -202,16 +205,6 @@
     case v: SValue => Some(v)
     case _ => None
   }
-=======
-  def mkBase58ToByteArray(input: Value[SString.type]): Value[SByteArray]
-  def mkBase64ToByteArray(input: Value[SString.type]): Value[SByteArray]
-
-  def mkPK(input: Value[SString.type]): Value[SSigmaProp.type]
-  def mkGetVar[T <: SType](varId: Byte, tpe: T): Value[SOption[T]]
-  def mkOptionGet[T <: SType](input: Value[SOption[T]]): Value[T]
-  def mkOptionGetOrElse[T <: SType](input: Value[SOption[T]], default: Value[T]): Value[T]
-  def mkOptionIsDefined[T <: SType](input: Value[SOption[T]]): Value[SBoolean.type]
->>>>>>> 21bb3080
 }
 
 class StdSigmaBuilder extends SigmaBuilder {
@@ -276,17 +269,15 @@
   override def mkAND(input: Value[SCollection[SBoolean.type]]): Value[SBoolean.type] =
     AND(input)
 
-<<<<<<< HEAD
   override def mkAnyOf(input: Seq[Value[SBoolean.type]]) = OR(input)
   override def mkAllOf(input: Seq[Value[SBoolean.type]]) = AND(input)
 
   override def mkBinOr(left: BoolValue, right: BoolValue) = BinOr(left, right)
 
   override def mkBinAnd(left: BoolValue, right: BoolValue) = BinAnd(left, right)
-=======
+
   override def mkAtLeast(bound: Value[SInt.type], input: Value[SCollection[SBoolean.type]]): Value[SBoolean.type] =
     AtLeast(bound, input)
->>>>>>> 21bb3080
 
   override def mkExponentiate(left: Value[SGroupElement.type], right: Value[SBigInt.type]): Value[SGroupElement.type] =
     Exponentiate(left, right)
