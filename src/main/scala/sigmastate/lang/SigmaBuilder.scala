--- conflicted
+++ resolved
@@ -5,12 +5,8 @@
 import org.ergoplatform.ErgoBox
 import org.ergoplatform.ErgoBox.RegisterId
 import sigmastate.SCollection.SByteArray
-<<<<<<< HEAD
 import sigmastate.Values.{StringConstant, FuncValue, FalseLeaf, Constant, SValue, TrueLeaf, BlockValue, ConstantNode, SomeValue, ConstantPlaceholder, BigIntValue, BoolValue, Value, SigmaPropValue, Tuple, GroupElementValue, TaggedVariableNode, SigmaBoolean, BlockItem, ValUse, TaggedVariable, ConcreteCollection, NoneValue}
 import sigmastate.Values._
-=======
-import sigmastate.Values.{StringConstant, FuncValue, FalseLeaf, Constant, SValue, TrueLeaf, BlockValue, ConstantNode, SomeValue, ConstantPlaceholder, BigIntValue, BoolValue, Value, SigmaPropValue, Tuple, GroupElementValue, TaggedVariableNode, SigmaBoolean, BlockItem, UnitConstant, ValUse, TaggedVariable, ConcreteCollection, NoneValue}
->>>>>>> afe224be
 import sigmastate._
 import sigmastate.interpreter.CryptoConstants
 import sigmastate.lang.Constraints.{TypeConstraint2, sameType2, onlyNumeric2}
@@ -327,16 +323,10 @@
   override def mkAND(input: Value[SCollection[SBoolean.type]]): Value[SBoolean.type] =
     AND(input).withSrcCtx(currentSrcCtx.value)
 
-<<<<<<< HEAD
-  override def mkAnyOf(input: Seq[Value[SBoolean.type]]) = OR(input)
-
-  override def mkAllOf(input: Seq[Value[SBoolean.type]]) = AND(input)
-=======
   override def mkAnyOf(input: Seq[Value[SBoolean.type]]) =
     OR(input).withSrcCtx(currentSrcCtx.value)
   override def mkAllOf(input: Seq[Value[SBoolean.type]]) =
     AND(input).withSrcCtx(currentSrcCtx.value)
->>>>>>> afe224be
 
   override def mkBinOr(left: BoolValue, right: BoolValue) =
     BinOr(left, right).withSrcCtx(currentSrcCtx.value)
@@ -366,13 +356,8 @@
 
   override def mkTreeModifications(tree: Value[SAvlTree.type],
                                    operations: Value[SByteArray],
-<<<<<<< HEAD
                                    proof: Value[SByteArray]): Value[SOption[SAvlTree.type]] =
-    TreeModifications(tree, operations, proof)
-=======
-                                   proof: Value[SByteArray]): Value[SOption[SByteArray]] =
     TreeModifications(tree, operations, proof).withSrcCtx(currentSrcCtx.value)
->>>>>>> afe224be
 
   def mkTreeInserts(tree: Value[SAvlTree.type],
                     operations: Value[SCollection[STuple]],
@@ -444,15 +429,6 @@
                                      condition: Value[SFunc]): Value[SBoolean.type] =
     ForAll(input, condition).withSrcCtx(currentSrcCtx.value)
 
-<<<<<<< HEAD
-  def mkFuncValue(args: IndexedSeq[(Int, SType)], body: Value[SType]): Value[SFunc] =
-    FuncValue(args, body)
-
-  override def mkFold[IV <: SType, OV <: SType](input: Value[SCollection[IV]],
-                                                zero: Value[OV],
-                                                foldOp: Value[SFunc]): Value[OV] =
-    Fold(input, zero, foldOp)
-=======
   def mkFuncValue(args: IndexedSeq[(Int,SType)], body: Value[SType]): Value[SFunc] =
     FuncValue(args, body).withSrcCtx(currentSrcCtx.value)
 
@@ -460,7 +436,6 @@
                                    zero: Value[OV],
                                    foldOp: Value[SFunc]): Value[OV] =
     Fold(input, zero, foldOp).withSrcCtx(currentSrcCtx.value)
->>>>>>> afe224be
 
   override def mkByIndex[IV <: SType](input: Value[SCollection[IV]],
                                       index: Value[SInt.type],
@@ -576,17 +551,10 @@
     ApplyTypes(input, tpeArgs).withSrcCtx(currentSrcCtx.value)
 
   override def mkMethodCallLike(obj: Value[SType],
-<<<<<<< HEAD
-                                name: String,
-                                args: IndexedSeq[Value[SType]],
-                                tpe: SType): Value[SType] =
-    MethodCallLike(obj, name, args, tpe)
-=======
                             name: String,
                             args: IndexedSeq[Value[SType]],
                             tpe: SType): Value[SType] =
     MethodCallLike(obj, name, args, tpe).withSrcCtx(currentSrcCtx.value)
->>>>>>> afe224be
 
   override def mkMethodCall(obj: Value[SType],
                             method: SMethod,
