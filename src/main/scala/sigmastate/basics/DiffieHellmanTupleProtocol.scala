package sigmastate.basics

import java.math.BigInteger

import org.bouncycastle.util.BigIntegers
import sigmastate.Values.Value.PropositionCode
import sigmastate._
import sigmastate.basics.DLogProtocol.DLogSigmaProtocol
import sigmastate.basics.VerifierMessage.Challenge
import sigmastate.eval.SigmaDsl
import sigmastate.interpreter.CryptoConstants.EcPointType
import sigmastate.interpreter.CryptoConstants
import sigmastate.serialization.{OpCodes, GroupElementSerializer}
import sigmastate.serialization.OpCodes.OpCode
import special.sigma.SigmaProp


trait DiffieHellmanTupleProtocol extends SigmaProtocol[DiffieHellmanTupleProtocol] {
  override type A = FirstDiffieHellmanTupleProverMessage
  override type Z = SecondDiffieHellmanTupleProverMessage
}

case class DiffieHellmanTupleProverInput(w: BigInteger, commonInput: ProveDHTuple)
  extends SigmaProtocolPrivateInput[DiffieHellmanTupleProtocol, ProveDHTuple] {

  override lazy val publicImage: ProveDHTuple = commonInput
}

object DiffieHellmanTupleProverInput {
  import sigmastate.interpreter.CryptoConstants.dlogGroup

  def random(): DiffieHellmanTupleProverInput = {
    val g = dlogGroup.generator
    val h = dlogGroup.createRandomGenerator()

    val qMinusOne = dlogGroup.order.subtract(BigInteger.ONE)
    val w = BigIntegers.createRandomInRange(BigInteger.ZERO, qMinusOne, dlogGroup.secureRandom)
    val u = dlogGroup.exponentiate(g, w)
    val v = dlogGroup.exponentiate(h, w)
    val ci = ProveDHTuple(g, h, u, v)
    DiffieHellmanTupleProverInput(w, ci)
  }
}

//a = g^r, b = h^r
case class FirstDiffieHellmanTupleProverMessage(a: CryptoConstants.EcPointType, b: CryptoConstants.EcPointType)
  extends FirstProverMessage {

  override type SP = DiffieHellmanTupleProtocol

  override def bytes: Array[Byte] = {
    GroupElementSerializer.toBytes(a) ++ GroupElementSerializer.toBytes(b)
  }
}

//z = r + ew mod q
case class SecondDiffieHellmanTupleProverMessage(z: BigInteger) extends SecondProverMessage{

  override type SP = DiffieHellmanTupleProtocol

  override def bytes: Array[PropositionCode] = ???
}

/** Construct a new SigmaProp value representing public key of Diffie Hellman signature protocol.
  * Common input: (g,h,u,v)*/
case class ProveDHTuple(gv: EcPointType, hv: EcPointType, uv: EcPointType, vv: EcPointType)
  extends SigmaProtocolCommonInput[DiffieHellmanTupleProtocol]
<<<<<<< HEAD
    with SigmaProofOfKnowledgeLeaf[DiffieHellmanTupleProtocol, DiffieHellmanTupleProverInput] {
  override val opCode: OpCode = OpCodes.ProveDiffieHellmanTupleCode
=======
    with SigmaProofOfKnowledgeTree[DiffieHellmanTupleProtocol, DiffieHellmanTupleProverInput] {
  override val opCode: OpCode = OpCodes.ProveDHTupleCode
>>>>>>> 47514218
  lazy val g = gv
  lazy val h = hv
  lazy val u = uv
  lazy val v = vv
}

object ProveDHTuple {
  val Code: PropositionCode = 103: Byte
}

/** Helper extractor to match SigmaProp values and extract ProveDHTuple out of it. */
object ProveDHTupleProp {
  def unapply(p: SigmaProp): Option[ProveDHTuple] = SigmaDsl.toSigmaBoolean(p) match {
    case d: ProveDHTuple => Some(d)
    case _ => None
  }
}

class DiffieHellmanTupleInteractiveProver(override val publicInput: ProveDHTuple,
                                          override val privateInputOpt: Option[DiffieHellmanTupleProverInput])
  extends InteractiveProver[DiffieHellmanTupleProtocol, ProveDHTuple, DiffieHellmanTupleProverInput] {

  var rOpt: Option[BigInteger] = None

  override def firstMessage: FirstDiffieHellmanTupleProverMessage = {
    assert(privateInputOpt.isDefined, "Secret is not known")
    assert(rOpt.isEmpty, "Already generated r")

    val (r, fm) = DiffieHellmanTupleInteractiveProver.firstMessage(publicInput)
    rOpt = Some(r)
    fm
  }

  override def secondMessage(challenge: Challenge): SecondDiffieHellmanTupleProverMessage = {
    assert(privateInputOpt.isDefined, "Secret is not known")
    assert(rOpt.isDefined)

    val rnd = rOpt.get

    val privateInput = privateInputOpt.get

    val sm = DiffieHellmanTupleInteractiveProver.secondMessage(privateInput, rnd, challenge)
    rOpt = None
    sm
  }

  override def simulate(challenge: Challenge):
  (FirstDiffieHellmanTupleProverMessage, SecondDiffieHellmanTupleProverMessage) = {
    assert(privateInputOpt.isEmpty, "Secret is known, simulation is probably wrong action")
    DiffieHellmanTupleInteractiveProver.simulate(publicInput, challenge)
  }
}

object DiffieHellmanTupleInteractiveProver {
  import sigmastate.interpreter.CryptoConstants.dlogGroup

  def firstMessage(publicInput: ProveDHTuple): (BigInteger, FirstDiffieHellmanTupleProverMessage) = {
    val qMinusOne = dlogGroup.order.subtract(BigInteger.ONE)
    val r = BigIntegers.createRandomInRange(BigInteger.ZERO, qMinusOne, dlogGroup.secureRandom)
    val a = dlogGroup.exponentiate(publicInput.g, r)
    val b = dlogGroup.exponentiate(publicInput.h, r)
    r -> FirstDiffieHellmanTupleProverMessage(a, b)
  }

  def secondMessage(privateInput: DiffieHellmanTupleProverInput,
                    rnd: BigInteger,
                    challenge: Challenge): SecondDiffieHellmanTupleProverMessage = {
    val q: BigInteger = dlogGroup.order
    val e: BigInteger = new BigInteger(1, challenge)
    val ew: BigInteger = e.multiply(privateInput.w).mod(q)
    val z: BigInteger = rnd.add(ew).mod(q)
    SecondDiffieHellmanTupleProverMessage(z)
  }

  def simulate(publicInput: ProveDHTuple, challenge: Challenge):
    (FirstDiffieHellmanTupleProverMessage, SecondDiffieHellmanTupleProverMessage) = {

    val qMinusOne = dlogGroup.order.subtract(BigInteger.ONE)

    //SAMPLE a random z <- Zq
    val z = BigIntegers.createRandomInRange(BigInteger.ZERO, qMinusOne, dlogGroup.secureRandom)

    // COMPUTE a = g^z*u^(-e) and b = h^z*v^{-e}  (where -e here means -e mod q)
    val e: BigInteger = new BigInteger(1, challenge)
    val minusE = dlogGroup.order.subtract(e)
    val hToZ = dlogGroup.exponentiate(publicInput.h, z)
    val gToZ = dlogGroup.exponentiate(publicInput.g, z)
    val uToMinusE = dlogGroup.exponentiate(publicInput.u, minusE)
    val vToMinusE = dlogGroup.exponentiate(publicInput.v, minusE)
    val a = dlogGroup.multiplyGroupElements(gToZ, uToMinusE)
    val b = dlogGroup.multiplyGroupElements(hToZ, vToMinusE)
    FirstDiffieHellmanTupleProverMessage(a, b) -> SecondDiffieHellmanTupleProverMessage(z)
  }

  /**
    * The function computes initial prover's commitment to randomness
    * ("a" message of the sigma-protocol, which in this case has two parts "a" and "b")
    * based on the verifier's challenge ("e")
    * and prover's response ("z")
    *
    * g^z = a*u^e, h^z = b*v^e  => a = g^z/u^e, b = h^z/v^e
    *
    * @param proposition
    * @param challenge
    * @param secondMessage
    * @return
    */
  def computeCommitment(proposition: ProveDHTuple,
                        challenge: Challenge,
                        secondMessage: SecondDiffieHellmanTupleProverMessage): (EcPointType, EcPointType) = {

    val g = proposition.g
    val h = proposition.h
    val u = proposition.u
    val v = proposition.v

    val z = secondMessage.z

    val e = new BigInteger(1, challenge)

    val gToZ = dlogGroup.exponentiate(g, z)
    val hToZ = dlogGroup.exponentiate(h, z)

    val uToE = dlogGroup.exponentiate(u, e)
    val vToE = dlogGroup.exponentiate(v, e)

    val a = dlogGroup.multiplyGroupElements(gToZ, dlogGroup.inverseOf(uToE))
    val b = dlogGroup.multiplyGroupElements(hToZ, dlogGroup.inverseOf(vToE))
    a -> b
  }
}<|MERGE_RESOLUTION|>--- conflicted
+++ resolved
@@ -65,13 +65,8 @@
   * Common input: (g,h,u,v)*/
 case class ProveDHTuple(gv: EcPointType, hv: EcPointType, uv: EcPointType, vv: EcPointType)
   extends SigmaProtocolCommonInput[DiffieHellmanTupleProtocol]
-<<<<<<< HEAD
     with SigmaProofOfKnowledgeLeaf[DiffieHellmanTupleProtocol, DiffieHellmanTupleProverInput] {
   override val opCode: OpCode = OpCodes.ProveDiffieHellmanTupleCode
-=======
-    with SigmaProofOfKnowledgeTree[DiffieHellmanTupleProtocol, DiffieHellmanTupleProverInput] {
-  override val opCode: OpCode = OpCodes.ProveDHTupleCode
->>>>>>> 47514218
   lazy val g = gv
   lazy val h = hv
   lazy val u = uv
