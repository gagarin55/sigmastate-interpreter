--- conflicted
+++ resolved
@@ -8,15 +8,9 @@
 import sigmastate.serialization.{ConstantStore, TypeSerializer, ValDefTypeStore, ValueSerializer}
 
 class SigmaByteReader(b: ByteBuffer,
-<<<<<<< HEAD
-                      val constantStore: ConstantStore,
-                      val resolvePlaceholdersToConstants: Boolean)
-  extends VLQByteBufferReader(b) {
-=======
                       var constantStore: ConstantStore,
                       var resolvePlaceholdersToConstants: Boolean)
-  extends ByteBufferReader(b) {
->>>>>>> 1cea070f
+  extends VLQByteBufferReader(b) {
 
   val valDefTypeStore: ValDefTypeStore = new ValDefTypeStore()
 
