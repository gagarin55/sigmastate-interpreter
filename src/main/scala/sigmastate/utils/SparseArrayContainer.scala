--- conflicted
+++ resolved
@@ -38,7 +38,6 @@
   @inline
   def apply(code: Byte): T = sparseArray(codeToIndex(code))
 
-<<<<<<< HEAD
   /**
     * Returns Some(value) for the given code if it is not `null`.
     * @param code of a value
@@ -46,7 +45,7 @@
     */
   @inline
   def get(code: Byte): Option[T] = Option(this(code))
-=======
+
   /** Add new values to this container. */
   def add(code: Byte, value: T) = {
     val index = codeToIndex(code)
@@ -60,7 +59,6 @@
       s"Value with index $index not-defined, probably incorrect attempt to remove it.")
     sparseArray(index) = null.asInstanceOf[T]
   }
->>>>>>> 970761ce
 }
 
 object SparseArrayContainer {
