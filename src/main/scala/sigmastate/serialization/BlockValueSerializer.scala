package sigmastate.serialization

import sigmastate.Values._
import sigmastate._
import sigmastate.serialization.OpCodes._
<<<<<<< HEAD
import scorex.util.Extensions._
=======
import sigma.util.Extensions._
>>>>>>> bed6bf37
import sigmastate.utils.{SigmaByteReader, SigmaByteWriter}

case class BlockValueSerializer(cons: (IndexedSeq[BlockItem], Value[SType]) => Value[SType])
  extends ValueSerializer[BlockValue] {

  override val opCode: OpCode = BlockValueCode

  override def serialize(obj: BlockValue, w: SigmaByteWriter): Unit = {
    w.putValues(obj.items)
    w.putValue(obj.result)
  }

  override def parse(r: SigmaByteReader): Value[SType] = {
    val itemsSize = r.getUInt().toIntExact
    val values = (1 to itemsSize).map(_ => r.getValue().asInstanceOf[BlockItem])
    val result = r.getValue()
    cons(values, result)
  }
}<|MERGE_RESOLUTION|>--- conflicted
+++ resolved
@@ -3,11 +3,7 @@
 import sigmastate.Values._
 import sigmastate._
 import sigmastate.serialization.OpCodes._
-<<<<<<< HEAD
 import scorex.util.Extensions._
-=======
-import sigma.util.Extensions._
->>>>>>> bed6bf37
 import sigmastate.utils.{SigmaByteReader, SigmaByteWriter}
 
 case class BlockValueSerializer(cons: (IndexedSeq[BlockItem], Value[SType]) => Value[SType])
@@ -16,7 +12,8 @@
   override val opCode: OpCode = BlockValueCode
 
   override def serialize(obj: BlockValue, w: SigmaByteWriter): Unit = {
-    w.putValues(obj.items)
+    w.putUInt(obj.items.length)
+    obj.items.foreach(w.putValue)
     w.putValue(obj.result)
   }
 
