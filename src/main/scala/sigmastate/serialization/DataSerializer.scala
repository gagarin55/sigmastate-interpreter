package sigmastate.serialization

import java.math.BigInteger
import java.nio.charset.StandardCharsets

import org.ergoplatform.ErgoBox
import sigmastate.Values.SigmaBoolean
import sigmastate.utils.{SigmaByteReader, SigmaByteWriter}
import scorex.util.Extensions._
import sigmastate._
import sigmastate.interpreter.CryptoConstants.EcPointType

import scala.collection.mutable

/** This works in tandem with ConstantSerializer, if you change one make sure to check the other.*/
object DataSerializer {

  def serialize[T <: SType](v: T#WrappedType, tpe: T, w: SigmaByteWriter): Unit = tpe match {
    case SUnit => // don't need to save anything
    case SBoolean => w.putBoolean(v.asInstanceOf[Boolean])
    case SByte => w.put(v.asInstanceOf[Byte])
    case SShort => w.putShort(v.asInstanceOf[Short])
    case SInt => w.putInt(v.asInstanceOf[Int])
    case SLong => w.putLong(v.asInstanceOf[Long])
    case SString =>
      val bytes = v.asInstanceOf[String].getBytes(StandardCharsets.UTF_8)
      w.putUInt(bytes.length)
      w.putBytes(bytes)
    case SBigInt =>
      val data = v.asInstanceOf[BigInteger].toByteArray
      w.putUShort(data.length)
      w.putBytes(data)
    case SGroupElement =>
      GroupElementSerializer.serialize(v.asInstanceOf[EcPointType], w)
    case SSigmaProp =>
      val p = v.asInstanceOf[SigmaBoolean]
      w.putValue(p)
    case SBox =>
      ErgoBox.sigmaSerializer.serialize(v.asInstanceOf[ErgoBox], w)
    case SAvlTree =>
<<<<<<< HEAD
      AvlTreeData.serializer.serialize(v.asInstanceOf[AvlTreeData], w)
    case tCol: SCollectionType[a] =>
      val arr = v.asInstanceOf[tCol.WrappedType]
=======
      AvlTreeData.serializer.serializeBody(v.asInstanceOf[AvlTreeData], w)
    case tColl: SCollectionType[a] =>
      val arr = v.asInstanceOf[tColl.WrappedType]
>>>>>>> 1e167d5f
      w.putUShort(arr.length)
      tColl.elemType match {
        case SBoolean =>
          w.putBits(arr.asInstanceOf[Array[Boolean]])
        case SByte =>
          w.putBytes(arr.asInstanceOf[Array[Byte]])
        case _ =>
          arr.foreach(x => serialize(x, tColl.elemType, w))
      }

    case t: STuple =>
      val arr = v.asInstanceOf[t.WrappedType]
      val len = arr.length
      assert(arr.length == t.items.length, s"Type $t doesn't correspond to value $arr")
      if (len > 0xFFFF)
        sys.error(s"Length of tuple $arr exceeds ${0xFFFF} limit.")
      var i = 0
      while (i < arr.length) {
        serialize[SType](arr(i), t.items(i), w)
        i += 1
      }

    case _ => sys.error(s"Don't know how to serialize ($v, $tpe)")
  }

  def deserialize[T <: SType](tpe: T, r: SigmaByteReader): (T#WrappedType) = (tpe match {
    case SUnit => ()
    case SBoolean => r.getUByte() != 0
    case SByte => r.getByte()
    case SShort => r.getShort()
    case SInt => r.getInt()
    case SLong => r.getLong()
    case SString =>
      val size = r.getUInt().toInt
      val bytes = r.getBytes(size)
      new String(bytes, StandardCharsets.UTF_8)
    case SBigInt =>
      val size: Short = r.getUShort().toShort
      val valueBytes = r.getBytes(size)
      new BigInteger(valueBytes)
    case SGroupElement =>
      GroupElementSerializer.parse(r)
    case SSigmaProp =>
      val p = r.getValue().asInstanceOf[SigmaBoolean]
      p
    case SBox =>
      ErgoBox.sigmaSerializer.parse(r)
    case SAvlTree =>
<<<<<<< HEAD
      AvlTreeData.serializer.parse(r)
    case tCol: SCollectionType[a] =>
=======
      AvlTreeData.serializer.parseBody(r)
    case tColl: SCollectionType[a] =>
>>>>>>> 1e167d5f
      val len = r.getUShort()
      if (tColl.elemType == SByte)
        r.getBytes(len)
      else
        deserializeArray(len, tColl.elemType, r)
    case tuple: STuple =>
      val arr =  tuple.items.map { t =>
        deserialize(t, r)
      }.toArray[Any]
      arr
    case _ => sys.error(s"Don't know how to deserialize $tpe")
  }).asInstanceOf[T#WrappedType]

  def deserializeArray[T <: SType](len: Int, tpe: T, r: SigmaByteReader): Array[T#WrappedType] =
    tpe match {
      case SBoolean =>
        r.getBits(len).asInstanceOf[Array[T#WrappedType]]
      case _ =>
        val b = mutable.ArrayBuilder.make[T#WrappedType]()(tpe.classTag)
        for (i <- 0 until len) {
          b += deserialize(tpe, r)
        }
        b.result()
    }
}<|MERGE_RESOLUTION|>--- conflicted
+++ resolved
@@ -38,15 +38,9 @@
     case SBox =>
       ErgoBox.sigmaSerializer.serialize(v.asInstanceOf[ErgoBox], w)
     case SAvlTree =>
-<<<<<<< HEAD
       AvlTreeData.serializer.serialize(v.asInstanceOf[AvlTreeData], w)
-    case tCol: SCollectionType[a] =>
-      val arr = v.asInstanceOf[tCol.WrappedType]
-=======
-      AvlTreeData.serializer.serializeBody(v.asInstanceOf[AvlTreeData], w)
     case tColl: SCollectionType[a] =>
       val arr = v.asInstanceOf[tColl.WrappedType]
->>>>>>> 1e167d5f
       w.putUShort(arr.length)
       tColl.elemType match {
         case SBoolean =>
@@ -95,13 +89,8 @@
     case SBox =>
       ErgoBox.sigmaSerializer.parse(r)
     case SAvlTree =>
-<<<<<<< HEAD
       AvlTreeData.serializer.parse(r)
-    case tCol: SCollectionType[a] =>
-=======
-      AvlTreeData.serializer.parseBody(r)
     case tColl: SCollectionType[a] =>
->>>>>>> 1e167d5f
       val len = r.getUShort()
       if (tColl.elemType == SByte)
         r.getBytes(len)
