package sigmastate.serialization

import sigmastate.{SCollection, SType}
import sigmastate.Values._
import sigmastate.serialization.OpCodes._
import sigmastate.utils.{SigmaByteReader, SigmaByteWriter}
<<<<<<< HEAD
import scorex.util.Extensions._
=======
import sigma.util.Extensions._
>>>>>>> bed6bf37

case class ConcreteCollectionSerializer(cons: (IndexedSeq[Value[SType]], SType) => Value[SCollection[SType]])
  extends ValueSerializer[ConcreteCollection[_ <: SType]] {

  override val opCode: Byte = ConcreteCollectionCode

  override def serialize(cc: ConcreteCollection[_ <: SType], w: SigmaByteWriter): Unit = {
    w.putUShort(cc.items.size)
    w.putType(cc.tpe.elemType)
    cc.items.foreach(w.putValue(_))
  }

  override def parse(r: SigmaByteReader): Value[SCollection[SType]] = {
    val size = r.getUShort()
    val tItem = r.getType()
    val values =  (1 to size).map(_ => r.getValue())
    assert(values.forall(_.tpe == tItem), s"Invalid type of collection value in $values")
    cons(values, tItem)
  }
}<|MERGE_RESOLUTION|>--- conflicted
+++ resolved
@@ -4,11 +4,7 @@
 import sigmastate.Values._
 import sigmastate.serialization.OpCodes._
 import sigmastate.utils.{SigmaByteReader, SigmaByteWriter}
-<<<<<<< HEAD
 import scorex.util.Extensions._
-=======
-import sigma.util.Extensions._
->>>>>>> bed6bf37
 
 case class ConcreteCollectionSerializer(cons: (IndexedSeq[Value[SType]], SType) => Value[SCollection[SType]])
   extends ValueSerializer[ConcreteCollection[_ <: SType]] {
@@ -18,7 +14,7 @@
   override def serialize(cc: ConcreteCollection[_ <: SType], w: SigmaByteWriter): Unit = {
     w.putUShort(cc.items.size)
     w.putType(cc.tpe.elemType)
-    cc.items.foreach(w.putValue(_))
+    cc.items.foreach(w.putValue)
   }
 
   override def parse(r: SigmaByteReader): Value[SCollection[SType]] = {
