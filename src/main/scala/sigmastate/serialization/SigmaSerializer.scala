--- conflicted
+++ resolved
@@ -67,17 +67,12 @@
     serialize(obj, new SigmaByteWriter(w, None))
   }
 
-<<<<<<< HEAD
   def parseWithGenericReader(r: Reader)(implicit vs: ValidationSettings): TFamily = {
-    parse(new SigmaByteReader(r,  new ConstantStore(), resolvePlaceholdersToConstants = false))
-=======
-  def parseWithGenericReader(r: Reader): TFamily = {
     parse(
       new SigmaByteReader(r,
         new ConstantStore(),
         resolvePlaceholdersToConstants = false,
         maxTreeDepth = SigmaSerializer.MaxTreeDepth))
->>>>>>> c4fc3032
   }
 
   def error(msg: String) = throw new SerializerException(msg, None)
