package org.ergoplatform

<<<<<<< HEAD
import org.ergoplatform.settings.MonetarySettings
import sigmastate.SCollection.SByteArray
import sigmastate.Values.{ByteArrayConstant, ConcreteCollection, ErgoTree, IntArrayConstant, IntConstant, LongConstant, SigmaPropValue, Value}
import sigmastate._
import sigmastate.basics.DLogProtocol.ProveDlog
import sigmastate.eval.IRContext
import sigmastate.interpreter.CryptoConstants
=======
import org.ergoplatform.ErgoAddressEncoder.NetworkPrefix
import sigmastate.SCollection.SByteArray
import sigmastate.Values.{ByteArrayConstant, ConcreteCollection, ErgoTree, FuncValue, IntConstant, LongConstant, ValUse, Value}
import sigmastate.basics.DLogProtocol.ProveDlog
import sigmastate.eval.IRContext
import sigmastate.interpreter.Interpreter.ScriptEnv
import sigmastate.lang.{SigmaCompiler, TransformingSigmaBuilder}
>>>>>>> b5dd77a4
import sigmastate.lang.Terms.ValueOps
import sigmastate.lang.{SigmaCompiler, TransformingSigmaBuilder}
import sigmastate.serialization.ErgoTreeSerializer
import sigmastate.utxo._

object ErgoScriptPredef {

  import sigmastate.interpreter.Interpreter._
<<<<<<< HEAD

  val compiler = new SigmaCompiler(TransformingSigmaBuilder)
=======
>>>>>>> b5dd77a4

  def compileWithCosting(env: ScriptEnv, code: String, networkPrefix: NetworkPrefix)(implicit IR: IRContext): Value[SType] = {
    val compiler = new SigmaCompiler(networkPrefix, TransformingSigmaBuilder)
    val interProp = compiler.typecheck(env, code)
    val IR.Pair(calcF, _) = IR.doCosting(env, interProp)
    IR.buildTree(calcF)
  }

  /**
    * Byte array value of the serialized reward output script proposition with pk being substituted
    * with given pk
    *
    * @param delta           - number of blocks miner should hold this box before spending it
    * @param minerPkBytesVal - byte array val for pk to substitute in the reward script
    */
  def expectedMinerOutScriptBytesVal(delta: Int, minerPkBytesVal: Value[SByteArray]): Value[SByteArray] = {
    val genericPk = ProveDlog(CryptoConstants.dlogGroup.generator)
    val genericMinerProp = rewardOutputScript(delta, genericPk)
    val genericMinerPropBytes = ErgoTreeSerializer.DefaultSerializer.serializeWithSegregation(genericMinerProp)
    val expectedGenericMinerProp = AND(
      GE(Height, Plus(boxCreationHeight(Self), IntConstant(delta))),
      genericPk
    )
    assert(genericMinerProp == expectedGenericMinerProp, s"reward output script changed, check and update constant position for substitution below")
    // first segregated constant is delta, so key is second constant
    val positions = IntArrayConstant(Array[Int](1))
    val minerPubkeySigmaProp = ProveDlog(DecodePoint(minerPkBytesVal))
    val newVals = Values.ConcreteCollection(Vector[SigmaPropValue](minerPubkeySigmaProp), SSigmaProp)
    SubstConstants(genericMinerPropBytes, positions, newVals)
  }

  /**
    * Required script of the box, that collects mining rewards
    */
  def rewardOutputScriptWithPlaceholder(delta: Int): ErgoTree = {
    import ErgoTree._
    val createdAtHeight = SelectField(ExtractCreationInfo(Self), 1).asLongValue
    val root = AND(
      GE(Height, Plus(createdAtHeight, IntConstant(delta))),
      ProveDlog(DecodePoint(Values.ConstantPlaceholder(0, SByteArray)))
    )
    ErgoTree(ConstantSegregationHeader, Vector(ByteArrayConstant(Array.emptyByteArray)), root)
  }

  /**
    * Required script of the box, that collects mining rewards
    */
  def rewardOutputScript(delta: Int, minerPk: ProveDlog): Value[SBoolean.type] = {
    AND(
      GE(Height, Plus(boxCreationHeight(Self), IntConstant(delta))),
      minerPk
    )
  }

  def rewardOutputScriptForCurrentMiner(delta: Int): Value[SByteArray] = {
    val expectedBytes = rewardOutputScriptWithPlaceholder(delta).bytes
    val currentMinerScript = SubstConstants(
      ByteArrayConstant(expectedBytes),
      ConcreteCollection(IntConstant(0)),
      ConcreteCollection(MinerPubkey))
    currentMinerScript
  }

  /**
    * Proposition, that allows to send coins to a box, that is protected by the following proposition:
    * prove dlog of miners public key and height is at least `delta` blocks bigger then the current one
    */
  def feeProposition(delta: Int = 720): Value[SBoolean.type] = {
    val out = ByIndex(Outputs, IntConstant(0))
    AND(
      EQ(Height, SelectField(ExtractCreationInfo(out), 1).asLongValue),
      EQ(ExtractScriptBytes(out), expectedMinerOutScriptBytesVal(delta, MinerPubkey)),
      EQ(SizeOf(Outputs), 1)
    )
  }

  /**
    * Proposition box, that only allows to collect a part of all coins
    * to a box with miner proposition.
    */
  def emissionBoxProp(s: MonetarySettings): Value[SBoolean.type] = {
    val rewardOut = ByIndex(Outputs, IntConstant(0))
    val minerOut = ByIndex(Outputs, IntConstant(1))

    val minersReward = s.fixedRate - s.foundersInitialReward
    val minersFixedRatePeriod = s.fixedRatePeriod + 2 * s.epochLength
    val epoch = Plus(IntConstant(1), Divide(Minus(Height, IntConstant(s.fixedRatePeriod)), IntConstant(s.epochLength)))
    val coinsToIssue = If(LT(Height, IntConstant(minersFixedRatePeriod)),
      minersReward,
      Minus(s.fixedRate, Multiply(s.oneEpochReduction, epoch.upcastTo(SLong)))
    )
    val sameScriptRule = EQ(ExtractScriptBytes(Self), ExtractScriptBytes(rewardOut))
    val heightCorrect = EQ(boxCreationHeight(rewardOut), Height)
    val heightIncreased = GT(Height, boxCreationHeight(Self))
    val correctCoinsConsumed = EQ(coinsToIssue, Minus(ExtractAmount(Self), ExtractAmount(rewardOut)))
    val lastCoins = LE(ExtractAmount(Self), s.oneEpochReduction)
    val outputsNum = EQ(SizeOf(Outputs), 2)

    val correctMinerOutput = AND(
      EQ(ExtractScriptBytes(minerOut), expectedMinerOutScriptBytesVal(s.minerRewardDelay, MinerPubkey)),
      EQ(Height, boxCreationHeight(minerOut))
    )
    AND(
      heightIncreased,
      correctMinerOutput,
      OR(AND(outputsNum, sameScriptRule, correctCoinsConsumed, heightCorrect), lastCoins)
    )
  }

  /**
    * Script for Ergo foundation box.
    *
    * The script allows to collect coins, if:
    * - First transaction output contains at least Emission.remainingFoundationAtHeight coins in it
    * and is protected by the same script AND
    * - satisfies conditions from the first non-mandatory register
    */
  def foundationScript(s: MonetarySettings): Value[SBoolean.type] = {
    val rewardOut = ByIndex(Outputs, IntConstant(0))
    val remainingAmount = {
      // Emission.remainingFoundationRewardAtHeight in Ergo script
      val full15reward = (s.foundersInitialReward - 2 * s.oneEpochReduction) * s.epochLength
      val full45reward = (s.foundersInitialReward - s.oneEpochReduction) * s.epochLength
      val fixedRatePeriodMinus1: Int = s.fixedRatePeriod - 1

      If(LT(Height, IntConstant(s.fixedRatePeriod)),
        Plus(
          LongConstant(full15reward + full45reward),
          Multiply(s.foundersInitialReward, Upcast(Minus(fixedRatePeriodMinus1, Height), SLong))
        ),
        If(LT(Height, IntConstant(s.fixedRatePeriod + s.epochLength)),
          Plus(
            full15reward,
            Multiply(
              s.foundersInitialReward - s.oneEpochReduction,
              Upcast(Minus(fixedRatePeriodMinus1 + s.epochLength, Height), SLong)
            )
          ),
          If(LT(Height, IntConstant(s.fixedRatePeriod + 2 * s.epochLength)),
            Multiply(
              s.foundersInitialReward - 2 * s.oneEpochReduction,
              Upcast(Minus(fixedRatePeriodMinus1 + 2 * s.epochLength, Height), SLong)
            ),
            LongConstant(0)
          )
        )
      )
    }
    val amountCorrect = GE(ExtractAmount(rewardOut), remainingAmount)
    val sameScriptRule = EQ(ExtractScriptBytes(Self), ExtractScriptBytes(rewardOut))
    AND(amountCorrect, sameScriptRule, DeserializeRegister(ErgoBox.R4, SBoolean))
  }

  /**
    * Creation height of a box
    */
  def boxCreationHeight(box: Value[SBox.type]): Value[SInt.type] =
    SelectField(ExtractCreationInfo(box), 1).asIntValue

  /**
    * Proposition of the box, that may be taken by a transaction,
    * which inputs contains at least `thresholdAmount` of token with id `tokenId`.
    * The logic of this script is the following
    * (v1) INPUTS.flatMap(box => box.tokens.filter(t => t._1 == tokenId).map(t => t._2)).sum >= thresholdAmount
    * (v2) INPUTS.flatMap(box => box.tokens).filter(t => t._1 == tokenId).sum >= thresholdAmount
    * (v3) INPUTS.map(box => box.tokens.find(t => t._1 == tokenId).map(t => t._2).getOrElse(0)).sum >= thresholdAmount
    */
  def tokenThresholdScript(tokenId: Array[Byte], thresholdAmount: Long, networkPrefix: NetworkPrefix)(implicit IR: IRContext): Value[SBoolean.type] = {
    val env = emptyEnv + ("tokenId" -> tokenId, "thresholdAmount" -> thresholdAmount)
    val res = compileWithCosting(env,
      """{
<<<<<<< HEAD
        |  val sumValues = { (xs: Coll[Long]) => xs.fold(0L, { (acc: Long, amt: Long) => acc + amt }) }
        |
        |  val tokenAmounts = INPUTS.map({ (box: Box) =>
        |    val tokens = box.R2[Coll[(Coll[Byte], Long)]].get
        |    sumValues(tokens.map { (tokenPair: (Coll[Byte], Long)) =>
        |      val ourTokenAmount = if (tokenPair._1 == tokenId) tokenPair._2 else 0L
        |      ourTokenAmount
        |    })
        |  })
        |  val total = sumValues(tokenAmounts)
        |  total >= thresholdAmount
        |}
      """.stripMargin)
=======
       |  val sumValues = { (xs: Coll[Long]) => xs.fold(0L, { (acc: Long, amt: Long) => acc + amt }) }
       |
       |  val tokenAmounts = INPUTS.map({ (box: Box) =>
       |    val tokens = box.R2[Coll[(Coll[Byte], Long)]].get
       |    sumValues(tokens.map { (tokenPair: (Coll[Byte], Long)) =>
       |      val ourTokenAmount = if (tokenPair._1 == tokenId) tokenPair._2 else 0L
       |      ourTokenAmount
       |    })
       |  })
       |  val total = sumValues(tokenAmounts)
       |  total >= thresholdAmount
       |}
      """.stripMargin, networkPrefix)
>>>>>>> b5dd77a4
    res.asBoolValue
  }

}<|MERGE_RESOLUTION|>--- conflicted
+++ resolved
@@ -1,6 +1,6 @@
 package org.ergoplatform
 
-<<<<<<< HEAD
+import org.ergoplatform.ErgoAddressEncoder.NetworkPrefix
 import org.ergoplatform.settings.MonetarySettings
 import sigmastate.SCollection.SByteArray
 import sigmastate.Values.{ByteArrayConstant, ConcreteCollection, ErgoTree, IntArrayConstant, IntConstant, LongConstant, SigmaPropValue, Value}
@@ -8,15 +8,6 @@
 import sigmastate.basics.DLogProtocol.ProveDlog
 import sigmastate.eval.IRContext
 import sigmastate.interpreter.CryptoConstants
-=======
-import org.ergoplatform.ErgoAddressEncoder.NetworkPrefix
-import sigmastate.SCollection.SByteArray
-import sigmastate.Values.{ByteArrayConstant, ConcreteCollection, ErgoTree, FuncValue, IntConstant, LongConstant, ValUse, Value}
-import sigmastate.basics.DLogProtocol.ProveDlog
-import sigmastate.eval.IRContext
-import sigmastate.interpreter.Interpreter.ScriptEnv
-import sigmastate.lang.{SigmaCompiler, TransformingSigmaBuilder}
->>>>>>> b5dd77a4
 import sigmastate.lang.Terms.ValueOps
 import sigmastate.lang.{SigmaCompiler, TransformingSigmaBuilder}
 import sigmastate.serialization.ErgoTreeSerializer
@@ -25,11 +16,6 @@
 object ErgoScriptPredef {
 
   import sigmastate.interpreter.Interpreter._
-<<<<<<< HEAD
-
-  val compiler = new SigmaCompiler(TransformingSigmaBuilder)
-=======
->>>>>>> b5dd77a4
 
   def compileWithCosting(env: ScriptEnv, code: String, networkPrefix: NetworkPrefix)(implicit IR: IRContext): Value[SType] = {
     val compiler = new SigmaCompiler(networkPrefix, TransformingSigmaBuilder)
@@ -201,7 +187,6 @@
     val env = emptyEnv + ("tokenId" -> tokenId, "thresholdAmount" -> thresholdAmount)
     val res = compileWithCosting(env,
       """{
-<<<<<<< HEAD
         |  val sumValues = { (xs: Coll[Long]) => xs.fold(0L, { (acc: Long, amt: Long) => acc + amt }) }
         |
         |  val tokenAmounts = INPUTS.map({ (box: Box) =>
@@ -214,22 +199,7 @@
         |  val total = sumValues(tokenAmounts)
         |  total >= thresholdAmount
         |}
-      """.stripMargin)
-=======
-       |  val sumValues = { (xs: Coll[Long]) => xs.fold(0L, { (acc: Long, amt: Long) => acc + amt }) }
-       |
-       |  val tokenAmounts = INPUTS.map({ (box: Box) =>
-       |    val tokens = box.R2[Coll[(Coll[Byte], Long)]].get
-       |    sumValues(tokens.map { (tokenPair: (Coll[Byte], Long)) =>
-       |      val ourTokenAmount = if (tokenPair._1 == tokenId) tokenPair._2 else 0L
-       |      ourTokenAmount
-       |    })
-       |  })
-       |  val total = sumValues(tokenAmounts)
-       |  total >= thresholdAmount
-       |}
       """.stripMargin, networkPrefix)
->>>>>>> b5dd77a4
     res.asBoolValue
   }
 
