package org.ergoplatform

import java.util.Arrays

import com.google.common.primitives.Shorts
import org.ergoplatform.ErgoBox.NonMandatoryIdentifier
import scorex.crypto.authds.ADKey
import scorex.crypto.hash.{Digest32, Blake2b256}
import sigmastate.Values._
import sigmastate._
import sigmastate.serialization.{DataSerializer, Serializer}
import sigmastate.utxo.CostTable.Cost

import scala.runtime.ScalaRunTime

/**
  * Box (aka coin, or an unspent output) is a basic concept of a UTXO-based cryptocurrency. In bitcoin, such an object
  * is associated with some monetary value (arbitrary, but with predefined precision, so we use integer arithmetic to
  * work with the value), guarding script (aka proposition) to protect the box from unauthorized opening.
  *
  * In other way, a box is a state element locked by some proposition.
  *
  * We add two additional fields to the box. In the first place, for carrying data along we use registers.
  * Corresponding field is called "additional registers", as we consider that amount and proposition are also stored
  * in the registers R1 and R2. In the second place, we have a "nonce" field to guarantee unique id. For a real
  * implementation, nonce should be an output of cryptographic hash function, which inputs prevents identifier collision
  * to happen, even for otherwise identical boxes. For example, a transaction could set
  * nonce = hash(n + box_index + box_input_id_1 + ... + box_input_id_n), where n is number of transaction inputs.
  *
  * A transaction is unsealing a box. As a box can not be open twice, any further valid transaction can not link to the
  * same box.
  *
  * @param value         - amount of money associated with the box
  * @param proposition   guarding script, which should be evaluated to true in order to open this box
  * @param transactionId - id of transaction which created the box
  * @param boxId         - number of box (from 0 to total number of boxes the transaction with transactionId created - 1)
  * @param additionalRegisters
  */
<<<<<<< HEAD
class ErgoBox private(
    override val value: Long,
    override val proposition: Value[SBoolean.type],
    override val additionalRegisters: Map[NonMandatoryIdentifier, _ <: EvaluatedValue[_ <: SType]] = Map(),
    val transactionId: Digest32,
    val boxId: Short
) extends ErgoBoxCandidate(value, proposition, additionalRegisters) {
=======
class ErgoBox private(override val value: Long,
                      override val proposition: Value[SBoolean.type],
                      val transactionId: Array[Byte],
                      val boxId: Short,
                      override val additionalRegisters: Map[NonMandatoryIdentifier, _ <: EvaluatedValue[_ <: SType]] = Map()
                     ) extends ErgoBoxCandidate(value, proposition, additionalRegisters) {
>>>>>>> fe288add

  import ErgoBox._

  lazy val id: BoxId = ADKey @@ Blake2b256.hash(bytes)

  override lazy val cost = (bytesWithNoRef.size / 1024 + 1) * Cost.BoxPerKilobyte

  override def get(identifier: RegisterIdentifier): Option[Value[SType]] = {
    identifier match {
      case R2 => Some(ByteArrayConstant(transactionId ++ Shorts.toByteArray(boxId)))
      case _ => super.get(identifier)
    }
  }

  lazy val bytes: Array[Byte] = {
    val w = Serializer.startWriter()
    DataSerializer.serialize[SBox.type](this, SBox, w)
    w.toBytes
  }

  override def equals(arg: Any): Boolean = arg match {
    case x: ErgoBox =>
      super.equals(x) &&
        Arrays.equals(transactionId, x.transactionId) &&
        boxId == x.boxId
    case _ => false
  }

  override def hashCode() = ScalaRunTime._hashCode((value, proposition, additionalRegisters, boxId))

  def toCandidate: ErgoBoxCandidate = new ErgoBoxCandidate(value, proposition, additionalRegisters)
}

object ErgoBox {
  type BoxId = ADKey
  object BoxId {
    val size: Short = 32
  }

  type Amount = Long

  def apply(value: Long,
            proposition: Value[SBoolean.type],
            additionalRegisters: Map[NonMandatoryIdentifier, _ <: EvaluatedValue[_ <: SType]] = Map(),
            transactionId: Array[Byte] = Array.fill(32)(0: Byte),
            boxId: Short = 0): ErgoBox =
    new ErgoBox(value, proposition, additionalRegisters, transactionId, boxId)

  abstract class RegisterIdentifier(val number: Byte)
  abstract class NonMandatoryIdentifier(override val number: Byte) extends RegisterIdentifier(number)

  object R0 extends RegisterIdentifier(0)
  object R1 extends RegisterIdentifier(1)
  object R2 extends RegisterIdentifier(2)
  object R3 extends NonMandatoryIdentifier(3)
  object R4 extends NonMandatoryIdentifier(4)
  object R5 extends NonMandatoryIdentifier(5)
  object R6 extends NonMandatoryIdentifier(6)
  object R7 extends NonMandatoryIdentifier(7)
  object R8 extends NonMandatoryIdentifier(8)
  object R9 extends NonMandatoryIdentifier(9)

  val maxRegisters = 10
  val startingNonMandatoryIndex = 3
  val nonMandatoryRegisters = Vector(R3, R4, R5, R6, R7, R8, R9).ensuring(_.head.number == startingNonMandatoryIndex)

  val allRegisters = (Vector(R0, R1, R2) ++ nonMandatoryRegisters).ensuring(_.size == maxRegisters)
  val registerByName: Map[String, RegisterIdentifier] = allRegisters.map(r => s"R${r.number}" -> r).toMap
  val registerByIndex: Map[Byte, RegisterIdentifier] = allRegisters.map(r => r.number -> r).toMap

  def findRegisterByIndex(i: Byte): Option[RegisterIdentifier] = registerByIndex.get(i)
}<|MERGE_RESOLUTION|>--- conflicted
+++ resolved
@@ -36,7 +36,6 @@
   * @param boxId         - number of box (from 0 to total number of boxes the transaction with transactionId created - 1)
   * @param additionalRegisters
   */
-<<<<<<< HEAD
 class ErgoBox private(
     override val value: Long,
     override val proposition: Value[SBoolean.type],
@@ -44,14 +43,6 @@
     val transactionId: Digest32,
     val boxId: Short
 ) extends ErgoBoxCandidate(value, proposition, additionalRegisters) {
-=======
-class ErgoBox private(override val value: Long,
-                      override val proposition: Value[SBoolean.type],
-                      val transactionId: Array[Byte],
-                      val boxId: Short,
-                      override val additionalRegisters: Map[NonMandatoryIdentifier, _ <: EvaluatedValue[_ <: SType]] = Map()
-                     ) extends ErgoBoxCandidate(value, proposition, additionalRegisters) {
->>>>>>> fe288add
 
   import ErgoBox._
 
