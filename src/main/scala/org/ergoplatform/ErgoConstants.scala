--- conflicted
+++ resolved
@@ -59,7 +59,10 @@
     "Max children count should not be greater than provided value") {
   }
 
-<<<<<<< HEAD
+  object ScriptCostLimit extends SizeConstant[Int](1000000, 13,
+    "Maximum execution cost of a script") {
+  }
+
   val ConstTable: Seq[SizeConstant[_]] = {
     val rows = Seq(
       MaxBoxSize,
@@ -75,22 +78,4 @@
     require(rows.length == rows.distinctBy(_.id).length, s"Duplicate constant id in $rows")
     rows
   }
-=======
-  object ScriptCostLimit extends SizeConstant[Int](1000000, 13,
-    "Maximum execution cost of a script") {
-  }
-
-  val ConstTable: Seq[SizeConstant[_]] = Seq(
-    MaxInputSize,
-    MaxTreeDepth,
-    MaxByteArrayLength,
-    MaxTokens,
-    MaxRegisters,
-    MaxBoxSize,
-    MaxBigIntSizeInBytes,
-    MaxTupleLength,
-    MaxHeaders,
-    MaxChildrenCountForAtLeastOp
-  )
->>>>>>> 35c110bf
 }